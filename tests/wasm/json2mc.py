--- conflicted
+++ resolved
@@ -58,20 +58,10 @@
     elif d["type"] == "assert_return":
         if d["action"]["type"] == "invoke":
             if isinstance(current_module, int):
-<<<<<<< HEAD
-                modules[current_module].tests.append(
-                    {
-                        "line": d["line"],
-                        "func": d["action"]["field"],
-                        "args": convert_types(d["action"]["args"]),
-                        "rets": convert_types(d["expected"]),
-                    }
-=======
                 modules[current_module].add_test(
                     d["action"]["field"],
                     convert_types(d["action"]["args"]),
                     convert_types(d["expected"]),
->>>>>>> cd86e606
                 )
         else:
             raise NotImplementedError("assert_return")
