#!/usr/bin/env python3
"""
sandshrew.py

    Unconstrained concolic execution tool for cryptographic verification
    utilizing Manticore as a backend for symbolic execution and Unicorn
    for concrete instruction emulation.

"""
import os
import string
import random
import logging
import argparse

from elftools.elf.elffile import ELFFile
from elftools.elf.sections import SymbolTableSection

from manticore import issymbolic
from manticore.core.smtlib import operators
from manticore.native import Manticore
from manticore.native.models import strcmp
from manticore.utils.fallback_emulator import UnicornEmulator


# size of input/register buffers for symbolic executor to recognize
# when creating symbolic buffers. Default is 32, as most modern
# crytographic primitives work with 32 bytes
BUFFER_SIZE = 32


# default prepend symbol to recognize primitives that require
# concretize
PREPEND_SYM = "SANDSHREW_"


def binary_arch(binary):
    """
    helper method for determining binary architecture

    :param binary: str for binary to introspect.
    :rtype bool: True for x86_64, False otherwise
    """

    with open(binary, "rb") as f:
        elffile = ELFFile(f)
        if elffile["e_machine"] == "EM_X86_64":
            return True
        else:
            return False


def binary_symbols(binary):
    """
    helper method for getting all binary symbols with SANDSHREW_ prepended.
    We do this in order to provide the symbols Manticore should hook on to
    perform main analysis.

    :param binary: str for binary to instrospect.
    :rtype list: list of symbols from binary
    """

    def substr_after(string, delim):
        return string.partition(delim)[2]

    with open(binary, "rb") as f:
        elffile = ELFFile(f)

        for section in elffile.iter_sections():
            if not isinstance(section, SymbolTableSection):
                continue

            symbols = [sym.name for sym in section.iter_symbols() if sym]
            return [
                substr_after(name, PREPEND_SYM) for name in symbols if name.startswith(PREPEND_SYM)
            ]


def main():
    parser = argparse.ArgumentParser(prog="sandshrew")

    # required arg group for help display
    required = parser.add_argument_group("required arguments")
    required.add_argument(
        "-t", "--test", dest="test", required=True, help="Target binary for sandshrew analysis"
    )

    # constraint configuration
    parser.add_argument(
        "-c",
        "--constraint",
        dest="constraint",
        required=False,
        help="Constraint to apply to symbolic input. Includes ascii, alpha, num, or alphanum",
    )

    # debugging options
    parser.add_argument(
        "--debug",
        dest="debug",
        action="store_true",
        required=False,
        help="If set, turns on debugging output for sandshrew",
    )
    parser.add_argument(
        "--trace",
        dest="trace",
        action="store_true",
        required=False,
        help="If set, trace instruction recording will be outputted to logger",
    )

    # other configuration settings
    parser.add_argument(
        "--cmpsym",
        dest="cmp_sym",
        default="__strcmp_ssse3",
        required=False,
        help="Overrides comparison function used to test for equivalence (default is strcmp)",
    )

    # parse or print help
    args = parser.parse_args()
    if args is None:
        parser.print_help()
        return 0

    # initialize verbosity
    if args.debug:
        logging.basicConfig(level=logging.DEBUG)

    # check binary arch support for x86_64
    if not binary_arch(args.test):
        raise NotImplementedError("sandshrew only supports x86_64 binary concretization")

    # initialize Manticore
    m = Manticore.linux(args.test, ["+" * BUFFER_SIZE])
    m.verbosity(2)

    # initialize mcore context manager
    m.context["syms"] = binary_symbols(args.test)
    m.context["exec_flag"] = False
    m.context["argv1"] = None

    logging.debug(f"Functions for concretization: {m.context['syms']}")

    # add record trace hook throughout execution
    m.context["trace"] = []

    # initialize state by checking and storing symbolic argv
    @m.init
    def init(state):

        logging.debug(f"Checking for symbolic ARGV")

        # determine argv[1] from state.input_symbols by label name
<<<<<<< HEAD
        argv1 = next(sym for sym in next(ready_states).input_symbols if sym.name == "ARGV1")
=======
        argv1 = next(sym for sym in state.input_symbols if sym.name == "ARGV1")
>>>>>>> ddb833df
        if argv1 is None:
            raise RuntimeException("ARGV was not provided and/or made symbolic")

        # store argv1 in global state
        with m.locked_context() as context:
            context["argv1"] = argv1

    # store a trace counter, and output if arg was set
    @m.hook(None)
    def record(state):
        pc = state.cpu.PC
        if args.trace:
            print(f"{hex(pc)}")
        with m.locked_context() as context:
            context["trace"] += [pc]

    for sym in m.context["syms"]:

        @m.hook(m.resolve("SANDSHREW_" + sym))
        def concrete_checker(state):
            """
            initial checker hook for SANDSHREW_sym that checks for the presence of symbolic input.
            If so, an unconstrained hook is attached to the memory location to restore symbolic state after concretization
            """
            cpu = state.cpu

            with m.locked_context() as context:
                logging.debug(f"Entering target function SANDSHREW_{sym} at {hex(state.cpu.PC)}")

                # check if RSI, the assumed input arg, is symbolic
                data = cpu.read_int(cpu.RSI)
                if issymbolic(data):
                    logging.debug(f"Symbolic input parameter to function {sym}() detected")

                    # store instruction after `call SANDSHREW_*`
                    return_pc = context["trace"][-1] + 5

                    # attach a hook to the return_pc, as this is where we will perform concolic execution
                    @m.hook(return_pc)
                    def unconstrain_hook(state):
                        """
                        unconstrain_hook writes unconstrained symbolic data to the memory location of the output.
                        """
                        with m.locked_context() as context:

                            # output param is RDI, symbolicate RAX
                            context["return_addr"] = cpu.RAX
                            logging.debug(f"Writing unconstrained buffer to output memory location")

                            # initialize unconstrained symbolic input
                            return_buf = state.new_symbolic_buffer(BUFFER_SIZE)

                            # apply charset constraints based on user input
                            for i in range(BUFFER_SIZE):

                                if args.constraint == "alpha":
                                    state.constrain(
                                        operators.OR(
                                            operators.AND(
                                                ord("A") <= return_buf[i], return_buf[i] <= ord("Z")
                                            ),
                                            operators.AND(
                                                ord("a") <= return_buf[i], return_buf[i] <= ord("z")
                                            ),
                                        )
                                    )

                                elif args.constraint == "num":
                                    state.constrain(
                                        operators.AND(
                                            ord("0") <= return_buf[i], return_buf[i] <= ord("9")
                                        )
                                    )

                                elif args.constraint == "alphanum":
                                    raise NotImplementedError(
                                        "alphanum constraint set not yet implemented"
                                    )

                                elif args.constraint == "ascii":
                                    state.constrain(
                                        operators.AND(
                                            ord(" ") <= return_buf[i], return_buf[i] <= ord("}")
                                        )
                                    )

                            # write to address
                            state.cpu.write_bytes(context["return_addr"], return_buf)

        @m.hook(m.resolve(sym))
        def concolic_hook(state):
            """
            hook used in order to concretize the execution of a `call <sym>` instruction
            """
            cpu = state.cpu

            with m.locked_context() as context:

                # store `call sym` instruction and ret val instruction
                call_pc = context["trace"][-1]

                # we are currently in the function prologue of `sym`. Let's go back to `call sym`.
                state.cpu.PC = call_pc

                # use the fallback emulator to concretely execute call instruction.
                logging.debug(f"Concretely executing `call <{sym}>` at {hex(call_pc)}")
                state.cpu.decode_instruction(state.cpu.PC)
                emu = UnicornEmulator(state.cpu)
                emu.emulate(state.cpu.instruction)

                logging.debug("Continuing with Manticore symbolic execution")

    # TODO(alan): resolve ifunc (different archs use different optimized implementations)
    @m.hook(m.resolve(args.cmp_sym))
    def cmp_model(state):
        """
        used in order to invoke Manticore function model for strcmp and/or other comparison operation
        calls. While a developer can write a test case using a crypto library's built in
        constant-time comparison operation, it is preferable to use strcmp().
        """
        logging.debug("Invoking model for comparsion call")
        state.invoke_model(strcmp)

    @m.hook(m.resolve("abort"))
    def fail_state(state):
        """
        hook attached at fail state signified by abort call, which indicates that an edge case
        input is provided and the abort() call is made
        """

        logging.debug("Entering edge case path")

        # solve for the symbolic argv input
        with m.locked_context() as context:
            solution = state.solve_one(context["return_addr"], BUFFER_SIZE)
            print(f"Solution found: {solution}")

            # write solution to individual test case to workspace
            rand_str = lambda n: "".join([random.choice(string.ascii_lowercase) for i in range(n)])
            with open(m.workspace + "/" + "sandshrew_" + rand_str(4), "w") as fd:
                fd.write(str(solution))

        m.terminate()

    # run manticore
    m.run()
    print(
        f"Total instructions: {len(m.context['trace'])}\nLast instruction: {hex(m.context['trace'][-1])}"
    )
    return 0


if __name__ == "__main__":
    main()<|MERGE_RESOLUTION|>--- conflicted
+++ resolved
@@ -154,11 +154,7 @@
         logging.debug(f"Checking for symbolic ARGV")
 
         # determine argv[1] from state.input_symbols by label name
-<<<<<<< HEAD
-        argv1 = next(sym for sym in next(ready_states).input_symbols if sym.name == "ARGV1")
-=======
         argv1 = next(sym for sym in state.input_symbols if sym.name == "ARGV1")
->>>>>>> ddb833df
         if argv1 is None:
             raise RuntimeException("ARGV was not provided and/or made symbolic")
 
