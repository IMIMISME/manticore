--- conflicted
+++ resolved
@@ -50,13 +50,9 @@
         self._init_bytecode = init_bytecode
         self._runtime_bytecode = runtime_bytecode
 
-<<<<<<< HEAD
-        self._function_signatures_by_selector = {bytes.fromhex('{:08x}'.format(sel)): sig for sig, sel in hashes.items()}
-=======
         self._function_signatures_by_selector = {
-            bytes.fromhex(sel): sig for sig, sel in hashes.items()
+            bytes.fromhex("{:08x}".format(sel)): sig for sig, sel in hashes.items()
         }
->>>>>>> 94c2f21b
 
         fallback_selector = b"\0\0\0\0"
         while fallback_selector in self._function_signatures_by_selector:
