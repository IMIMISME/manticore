import binascii
import json
import logging
import string
from multiprocessing import Queue, Process
from queue import Empty as EmptyQueue
from subprocess import check_output, Popen, PIPE
from typing import Dict, Optional, Union

import io
import os
import pyevmasm as EVMAsm
import random
import re
import sha3
import tempfile

from crytic_compile import CryticCompile, InvalidCompilation, is_supported

from ..core.manticore import ManticoreBase
from ..core.smtlib import (
    ConstraintSet,
    Array,
    ArrayProxy,
    BitVec,
    Operators,
    BoolConstant,
    BoolOperation,
    Expression,
    issymbolic,
)
from ..core.state import TerminateState, AbandonState
from .account import EVMContract, EVMAccount, ABI
from .detectors import Detector
from .solidity import SolidityMetadata
from .state import State
from ..exceptions import EthereumError, DependencyError, NoAliveStates
from ..platforms import evm
from ..utils import config, log
from ..utils.helpers import PickleSerializer

logger = logging.getLogger(__name__)

<<<<<<< HEAD
logging.getLogger('CryticCompile').setLevel(logging.ERROR)

cfg = config.get_group('evm')
cfg.add('defaultgas', 3000000, 'Default gas value for ethereum transactions.')
=======
cfg = config.get_group("evm")
cfg.add("defaultgas", 3000000, "Default gas value for ethereum transactions.")
>>>>>>> 94c2f21b


def flagged(flag):
    """
    Return special character denoting concretization happened.
    """
    return "(*)" if flag else ""


def write_findings(method, lead_space, address, pc, at_init=""):
    """
    Writes contract address and EVM program counter indicating whether counter was read at constructor
    :param method: pointer to the object with the write method
    :param lead_space: leading white space
    :param address: contract address
    :param pc: program counter
    :param at_init: Boolean
    :return: pass
    """
    method.write(f"{lead_space}Contract: {address:#x}")
    method.write(
        f'{lead_space}EVM Program counter: {pc:#x}{" (at constructor)" if at_init else ""}\n'
    )


def calculate_coverage(runtime_bytecode, seen):
    """ Calculates what percentage of runtime_bytecode has been seen """
    count, total = 0, 0
    bytecode = SolidityMetadata._without_metadata(runtime_bytecode)
    for i in EVMAsm.disassemble_all(bytecode):
        if i.pc in seen:
            count += 1
        total += 1

    if total == 0:
        # No runtime_bytecode
        return 0
    return count * 100.0 / total


class ManticoreEVM(ManticoreBase):
    """ Manticore EVM manager

        Usage Ex::

            from manticore.ethereum import ManticoreEVM, ABI
            m = ManticoreEVM()
            #And now make the contract account to analyze
            source_code = '''
                pragma solidity ^0.4.15;
                contract AnInt {
                    uint private i=0;
                    function set(uint value){
                        i=value
                    }
                }
            '''
            #Initialize user and contracts
            user_account = m.create_account(balance=1000)
            contract_account = m.solidity_create_contract(source_code, owner=user_account, balance=0)
            contract_account.set(12345, value=100)

            m.finalize()
    """

    def make_symbolic_buffer(self, size, name=None, avoid_collisions=False):
        """ Creates a symbolic buffer of size bytes to be used in transactions.
            You can operate on it normally and add constraints to manticore.constraints
            via manticore.constrain(constraint_expression)

            Example use::

                symbolic_data = m.make_symbolic_buffer(320)
                m.constrain(symbolic_data[0] == 0x65)
                m.transaction(caller=attacker_account,
                                address=contract_account,
                                data=symbolic_data,
                                value=100000 )
        """
        if name is None:
            name = "TXBUFFER"
            avoid_collisions = True

        return self.constraints.new_array(
            index_bits=256,
            name=name,
            index_max=size,
            value_bits=8,
            taint=frozenset(),
            avoid_collisions=avoid_collisions,
        )

    def make_symbolic_value(self, nbits=256, name=None):
        """ Creates a symbolic value, normally a uint256, to be used in transactions.
            You can operate on it normally and add constraints to manticore.constraints
            via manticore.constrain(constraint_expression)

            Example use::

                symbolic_value = m.make_symbolic_value()
                m.constrain(symbolic_value > 100)
                m.constrain(symbolic_value < 1000)
                m.transaction(caller=attacker_account,
                                address=contract_account,
                                data=data,
                                value=symbolic_value )

        """
        avoid_collisions = False
        if name is None:
            name = "TXVALUE"
            avoid_collisions = True
        return self.constraints.new_bitvec(nbits, name=name, avoid_collisions=avoid_collisions)

    def make_symbolic_address(self, name=None, select="both"):
        """
        Creates a symbolic address and constrains it to pre-existing addresses or the 0 address.

        :param name: Name of the symbolic variable. Defaults to 'TXADDR' and later to 'TXADDR_<number>'
        :param select: Whether to select contracts or normal accounts. Not implemented for now.
        :return: Symbolic address in form of a BitVecVariable.
        """
        if select not in ("both", "normal", "contract"):
            raise EthereumError("Wrong selection type")
        if select in ("normal", "contract"):
            # FIXME need to select contracts or normal accounts
            raise NotImplemented

        avoid_collisions = False
        if name is None:
            name = "TXADDR"
            avoid_collisions = True

        symbolic_address = self.constraints.new_bitvec(
            160, name=name, avoid_collisions=avoid_collisions
        )

        constraint = symbolic_address == 0
        for account in self._accounts.values():
            constraint = Operators.OR(symbolic_address == int(account), constraint)
        self.constrain(constraint)

        return symbolic_address

    def constrain(self, constraint):
        if self.count_states() == 0:
            self.constraints.add(constraint)
        else:
            for state in self.all_states:
                state.constrain(constraint)

    @staticmethod
<<<<<<< HEAD
    def compile(source_code, contract_name=None, libraries=None, runtime=False, crytic_compile_args=dict()):
        """ Get initialization bytecode from a Solidity source code """
        name, source_code, init_bytecode, runtime_bytecode, srcmap, srcmap_runtime, hashes, abi, warnings = ManticoreEVM._compile(source_code, contract_name, libraries, crytic_compile_args)
=======
    def compile(
        source_code,
        contract_name=None,
        libraries=None,
        runtime=False,
        solc_bin=None,
        solc_remaps=[],
    ):
        """ Get initialization bytecode from a Solidity source code """
        name, source_code, init_bytecode, runtime_bytecode, srcmap, srcmap_runtime, hashes, abi, warnings = ManticoreEVM._compile(
            source_code, contract_name, libraries, solc_bin, solc_remaps
        )
>>>>>>> 94c2f21b
        if runtime:
            return runtime_bytecode
        return init_bytecode

    @staticmethod
    def _link(bytecode, libraries=None):
        has_dependencies = "_" in bytecode
        hex_contract = bytecode
        if has_dependencies:
            deps = {}
            pos = 0
            while pos < len(hex_contract):
                if hex_contract[pos] == "_":
                    lib_placeholder = hex_contract[pos : pos + 40]
                    # This is all very weak...
                    # Contract names starting/ending with _ ?
                    # Contract names longer than 40 bytes ?
                    if ":" in lib_placeholder:
                        # __/tmp/tmp_9k7_l:Manticore______________
                        lib_name = lib_placeholder.split(":")[1].strip("_")
                        deps.setdefault(lib_name, []).append(pos)
                    else:
                        lib_name = lib_placeholder.strip("_")
                        deps.setdefault(lib_name, []).append(pos)
                    pos += 40
                else:
                    pos += 2

            if libraries is None:
                raise DependencyError(deps.keys())
            libraries = dict(libraries)
            hex_contract_lst = list(hex_contract)
            for lib_name, pos_lst in deps.items():
                try:
                    lib_address = libraries[lib_name]
                except KeyError:
                    raise DependencyError([lib_name])
                for pos in pos_lst:
                    hex_contract_lst[pos : pos + 40] = "%040x" % int(lib_address)
            hex_contract = "".join(hex_contract_lst)
        return bytearray(binascii.unhexlify(hex_contract))

    @staticmethod
    def _run_solc(source_file, solc_bin=None, solc_remaps=[], working_dir=None):
        """ Compile a source file with the Solidity compiler

            :param source_file: a file object for the source file
            :param solc_bin: path to solc binary
            :param solc_remaps: solc import remaps
            :return: output, warnings
        """
        if solc_bin is not None:
            solc = solc_bin
        else:
            solc = "solc"

        # check solc version
        supported_versions = ("0.4.18", "0.4.21")

        try:
            installed_version_output = check_output([solc, "--version"])
        except OSError:
            raise EthereumError("Solidity compiler not installed.")

        m = re.match(
            r".*Version: (?P<version>(?P<major>\d+)\.(?P<minor>\d+)\.(?P<build>\d+)).*\+(?P<commit>[^\s]+).*",
            installed_version_output.decode(),
            re.DOTALL | re.IGNORECASE,
        )

        if not m or m.groupdict()["version"] not in supported_versions:
            # Fixme https://github.com/trailofbits/manticore/issues/847
            # logger.warning("Unsupported solc version %s", installed_version)
            pass

        # solc path search is a mess
        # https://solidity.readthedocs.io/en/latest/layout-of-source-files.html

        relative_filepath = source_file.name

        if not working_dir:
            working_dir = os.getcwd()

        if relative_filepath.startswith(working_dir):
            relative_filepath = relative_filepath[len(working_dir) + 1 :]

        # If someone pass an absolute path to the file, we don't have to put cwd
        additional_kwargs = {"cwd": working_dir} if working_dir else {}

        solc_invocation = (
            [solc]
            + list(solc_remaps)
            + [
                "--combined-json",
                "abi,srcmap,srcmap-runtime,bin,hashes,bin-runtime",
                "--allow-paths",
                ".",
                relative_filepath,
            ]
        )
        logger.debug(f"Running: {' '.join(solc_invocation)}")
        p = Popen(solc_invocation, stdout=PIPE, stderr=PIPE, **additional_kwargs)
        stdout, stderr = p.communicate()

        stdout, stderr = stdout.decode(), stderr.decode()

        # See #1123 - solc fails when run within snap
        # and https://forum.snapcraft.io/t/interfaces-allow-access-tmp-directory/5129
        if stdout == "" and f'""{relative_filepath}"" is not found' in stderr:
            raise EthereumError(
                "Solidity compilation failed with error: {}\n"
                "Did you install solc from snap Linux universal packages?\n"
                "If so, the problem is likely due to snap's sandbox restricting access to /tmp\n"
                "\n"
                "Here are some potential solutions:\n"
                " 1) Remove solc from snap and install it different way\n"
                " 2) Reinstall solc from snap in developer mode, so there is no sandbox\n"
                " 3) Find a way to add /tmp to the solc's sandbox. If you do, "
                "send us a PR so we could add it here!".format(stderr)
            )

        try:
            return json.loads(stdout), stderr
        except ValueError:
            raise EthereumError("Solidity compilation error:\n\n{}".format(stderr))

    @staticmethod
<<<<<<< HEAD
    def _compile_through_crytic_compile(filename, contract_name, libraries, crytic_compile_args):
        """
        :param filename: filename to compile
        :param contract_name: contract to extract
        :param libraries: an itemizable of pairs (library_name, address)
        :param crytic_compile_args: crytic compile options (https://github.com/crytic/crytic-compile/wiki/Configuration)
        :type crytic_compile_args: dict
        :return:
        """
        try:
            if crytic_compile_args:
                crytic_compile = CryticCompile(filename, **crytic_compile_args)
            else:
                crytic_compile = CryticCompile(filename)

            if not contract_name:
                if len(crytic_compile.contracts_names_without_libraries) > 1:
                    raise EthereumError(
                        f'Solidity file must contain exactly one contract or you must use a `--contract` parameter to specify one. Contracts found: {", ".join(crytic_compile.contracts_names)}')
                contract_name = list(crytic_compile.contracts_names_without_libraries)[0]

            if contract_name not in crytic_compile.contracts_names:
                raise ValueError(f'Specified contract not found: {contract_name}')

            name = contract_name

            libs = crytic_compile.libraries_names(name)
            if libraries:
                libs = [l for l in libs if l not in libraries]
            if libs:
                raise DependencyError(libs)

            bytecode = bytes.fromhex(crytic_compile.bytecode_init(name, libraries))
            runtime = bytes.fromhex(crytic_compile.bytecode_runtime(name, libraries))
            srcmap = crytic_compile.srcmap_init(name)
            srcmap_runtime = crytic_compile.srcmap_runtime(name)
            hashes = crytic_compile.hashes(name)
            abi = crytic_compile.abi(name)

            filename = crytic_compile.filename_of_contract(name).absolute
            with open(filename) as f:
                source_code = f.read()

            return name, source_code, bytecode, runtime, srcmap, srcmap_runtime, hashes, abi

        except InvalidCompilation as e:
            raise EthereumError(
                f'Errors : {e}\n. Solidity failed to generate bytecode for your contract. Check if all the abstract functions are implemented. ')

    @staticmethod
    def _compile(source_code, contract_name, libraries=None, crytic_compile_args=dict()):
=======
    def _compile(
        source_code, contract_name, libraries=None, solc_bin=None, solc_remaps=[], working_dir=None
    ):
>>>>>>> 94c2f21b
        """ Compile a Solidity contract, used internally

            :param source_code: solidity source
            :type source_code: string (filename, directory, etherscan address) or a file handle
            :param contract_name: a string with the name of the contract to analyze
            :param libraries: an itemizable of pairs (library_name, address)
            :param crytic_compile_args: crytic compile options (https://github.com/crytic/crytic-compile/wiki/Configuration)
            :type crytic_compile_args: dict
            :return: name, source_code, bytecode, srcmap, srcmap_runtime, hashes
            :return: name, source_code, bytecode, runtime, srcmap, srcmap_runtime, hashes, abi, warnings
        """

<<<<<<< HEAD
        if isinstance(source_code, io.IOBase):
            source_code = source_code.name

        if isinstance(source_code, str) and not is_supported(source_code):
            with tempfile.NamedTemporaryFile('w+', suffix='.sol') as temp:
                temp.write(source_code)
                temp.flush()
                compilation_result = ManticoreEVM._compile_through_crytic_compile(temp.name,
                                                                                  contract_name,
                                                                                  libraries,
                                                                                  crytic_compile_args)
        else:
            compilation_result = ManticoreEVM._compile_through_crytic_compile(source_code,
                                                                              contract_name,
                                                                              libraries,
                                                                              crytic_compile_args)

        name, source_code, bytecode, runtime, srcmap, srcmap_runtime, hashes, abi = compilation_result
        warnings = ''

=======
        if isinstance(source_code, str):
            with tempfile.NamedTemporaryFile("w+") as temp:
                temp.write(source_code)
                temp.flush()
                output, warnings = ManticoreEVM._run_solc(
                    temp, solc_bin, solc_remaps, working_dir=working_dir
                )
        elif isinstance(source_code, io.IOBase):
            output, warnings = ManticoreEVM._run_solc(
                source_code, solc_bin, solc_remaps, working_dir=working_dir
            )
            source_code.seek(0)
            source_code = source_code.read()
        else:
            raise TypeError(f"source code bad type: {type(source_code).__name__}")

        contracts = output.get("contracts", [])
        if len(contracts) != 1 and contract_name is None:
            raise EthereumError(
                f'Solidity file must contain exactly one contract or you must use a `--contract` parameter to specify one. Contracts found: {", ".join(contracts)}'
            )

        name, contract = None, None
        if contract_name is None:
            name, contract = list(contracts.items())[0]
        else:
            for n, c in contracts.items():
                if n == contract_name or n.split(":")[1] == contract_name:
                    name, contract = n, c
                    break

        if name is None:
            raise ValueError(f"Specified contract not found: {contract_name}")

        name = name.split(":")[1]

        if contract["bin"] == "":
            raise EthereumError(
                "Solidity failed to generate bytecode for your contract. Check if all the abstract functions are implemented"
            )

        bytecode = ManticoreEVM._link(contract["bin"], libraries)
        srcmap = contract["srcmap"].split(";")
        srcmap_runtime = contract["srcmap-runtime"].split(";")
        hashes = {str(x): str(y) for x, y in contract["hashes"].items()}
        abi = json.loads(contract["abi"])
        runtime = ManticoreEVM._link(contract["bin-runtime"], libraries)
>>>>>>> 94c2f21b
        return name, source_code, bytecode, runtime, srcmap, srcmap_runtime, hashes, abi, warnings

    @property
    def accounts(self):
        return dict(self._accounts)

    def account_name(self, address):
        for name, account in self._accounts.items():
            if account.address == address:
                return name
        return "0x{:x}".format(address)

    @property
    def normal_accounts(self):
        return {
            name: account
            for name, account in self._accounts.items()
            if not isinstance(account, EVMContract)
        }

    @property
    def contract_accounts(self):
        return {
            name: account
            for name, account in self._accounts.items()
            if isinstance(account, EVMContract)
        }

    def get_account(self, name):
        return self._accounts[name]

    def __init__(self, workspace_url: str = None, policy: str = "random"):
        """
        A Manticore EVM manager
        :param workspace_url: workspace folder name
        :param policy: scheduling priority
        """
        # Make the constraint store
        constraints = ConstraintSet()
        # make the ethereum world state
        world = evm.EVMWorld(constraints)
        initial_state = State(constraints, world)
        super().__init__(initial_state, workspace_url=workspace_url, policy=policy)
        self.subscribe("will_terminate_state", self._terminate_state_callback)
        self.subscribe("did_evm_execute_instruction", self._did_evm_execute_instruction_callback)
        self.subscribe("did_read_code", self._did_evm_read_code)
        self.subscribe("on_symbolic_sha3", self._on_symbolic_sha3_callback)
        self.subscribe("on_concrete_sha3", self._on_concrete_sha3_callback)

        self._accounts = dict()
        self._serializer = PickleSerializer()

        self.constraints = constraints
        self.detectors = {}
        self.metadata: Dict[int, SolidityMetadata] = {}

        # The following should go to manticore.context so we can use multiprocessing
        with self.locked_context("ethereum", dict) as context:
            context["_sha3_states"] = dict()
            context["_known_sha3"] = set()

    @property
    def world(self):
        """ The world instance or None if there is more than one state """
        return self.get_world()

    # deprecate this 5 in favor of for state in m.all_states: do stuff?
    @property
    def completed_transactions(self):
        logger.info("Deprecated!")
        with self.locked_context("ethereum") as context:
            return context["_completed_transactions"]

    def get_world(self, state_id=None):
        """ Returns the evm world of `state_id` state. """
        logger.info("Deprecated!")
        if state_id is None:
            state_id = self._ready_states[0]

        state = self._load(state_id)
        if state is None:
            return None
        else:
            return state.platform

    def get_balance(self, address, state_id=None):
        """ Balance for account `address` on state `state_id` """
        logger.info("Deprecated!")
        if isinstance(address, EVMAccount):
            address = int(address)
        return self.get_world(state_id).get_balance(address)

    def get_storage_data(self, address, offset, state_id=None):
        """ Storage data for `offset` on account `address` on state `state_id` """
        logger.info("Deprecated!")
        if isinstance(address, EVMAccount):
            address = int(address)
        return self.get_world(state_id).get_storage_data(address, offset)

    def get_code(self, address, state_id=None):
        """ Storage data for `offset` on account `address` on state `state_id` """
        logger.info("Deprecated!")
        if isinstance(address, EVMAccount):
            address = int(address)
        return self.get_world(state_id).get_code(address)

    def last_return(self, state_id=None):
        """ Last returned buffer for state `state_id` """
        logger.info("Deprecated!")
        state = self.load(state_id)
        return state.platform.last_transaction.return_data

    def transactions(self, state_id=None):
        """ Transactions list for state `state_id` """
        logger.info("Deprecated!")
        state = self._load(state_id)
        return state.platform.transactions

    def human_transactions(self, state_id=None):
        """ Transactions list for state `state_id` """
        logger.info("Deprecated!")
        state = self.load(state_id)
        return state.platform.human_transactions

    def make_symbolic_arguments(self, types):
        """
            Build a reasonable set of symbolic arguments matching the types list
        """
        from . import abitypes

        return self._make_symbolic_arguments(abitypes.parse(types))

    def _make_symbolic_arguments(self, ty):
        """ This makes a tuple of symbols to be used as arguments of type ty"""

        # If the types describe an string or an array this will produce strings
        # or arrays of a default size.
        # TODO: add a configuration constant for these two
        default_string_size = 32
        default_array_size = 32
        if ty[0] in ("int", "uint"):
            result = self.make_symbolic_value()
        elif ty[0] == "bytesM":
            result = self.make_symbolic_buffer(size=ty[1])
        elif ty[0] == "function":
            address = self.make_symbolic_value()
            func_id = self.make_symbolic_buffer(size=4)
            result = (address, func_id)
        elif ty[0] in ("bytes", "string"):
            result = self.make_symbolic_buffer(size=default_string_size)
        elif ty[0] == "tuple":
            result = ()
            for ty_i in ty[1]:
                result += (self._make_symbolic_arguments(ty_i),)
        elif ty[0] == "array":
            result = []
            rep = ty[1]
            if rep is None:
                rep = default_array_size
            for _ in range(rep):
                result.append(self._make_symbolic_arguments(ty[2]))
        else:
            raise NotImplemented

        return result

    def json_create_contract(
        self,
        jfile,
        owner=None,
        name=None,
        contract_name=None,
        balance=0,
        gas=None,
        network_id=None,
        args=(),
    ):
        """ Creates a solidity contract based on a truffle json artifact.
            https://github.com/trufflesuite/truffle/tree/develop/packages/truffle-contract-schema
            :param jfile: truffle json artifact
            :type jfile: str or IOBase
            :param owner: owner account (will be default caller in any transactions)
            :type owner: int or EVMAccount
            :param contract_name: Name of the contract to analyze (optional if there is a single one in the source code)
            :type contract_name: str
            :param balance: balance to be transferred on creation
            :type balance: int or BitVecVariable
            :param gas: gas budget for each contract creation needed (may be more than one if several related contracts defined in the solidity source)
            :type gas: int
            :param network_id: Truffle network id to instantiate
            :param tuple args: constructor arguments
            :rtype: EVMAccount
        """

        if isinstance(jfile, io.IOBase):
            jfile = jfile.read()
        elif isinstance(jfile, bytes):
            jfile = str(jfile, "utf-8")
        elif not isinstance(jfile, str):
            raise TypeError(f"source code bad type: {type(jfile).__name__}")

        truffle = json.loads(jfile)
        hashes = {}
<<<<<<< HEAD
        for item in truffle['abi']:
            item_type = item['type']
            if item_type in ('function'):
                signature = SolidityMetadata.function_signature_for_name_and_inputs(item['name'], item['inputs'])
                hashes[signature] = int("0x" + sha3.keccak_256(signature.encode()).hexdigest()[:8], 16)
                if 'signature' in item:
                    if item['signature'] != f'0x{hashes[signature]}':
                        raise Exception(f"Something wrong with the sha3 of the method {signature} signature (a.k.a. the hash)")
=======
        for item in truffle["abi"]:
            item_type = item["type"]
            if item_type in ("function"):
                signature = SolidityMetadata.function_signature_for_name_and_inputs(
                    item["name"], item["inputs"]
                )
                hashes[signature] = sha3.keccak_256(signature.encode()).hexdigest()[:8]
                if "signature" in item:
                    if item["signature"] != f"0x{hashes[signature]}":
                        raise Exception(
                            f"Something wrong with the sha3 of the method {signature} signature (a.k.a. the hash)"
                        )
>>>>>>> 94c2f21b

        if contract_name is None:
            contract_name = truffle["contractName"]

        if network_id is None:
            if len(truffle["networks"]) > 1:
                raise Exception("Network id not specified")
            if len(truffle["networks"]) == 1:
                network_id = list(truffle["networks"].keys())[0]
        if network_id in truffle["networks"]:
            temp_dict = truffle["networks"][network_id]["links"]
            links = dict((k, int(v["address"], 0)) for k, v in temp_dict.items())
        else:
            links = ()

        source_code = truffle["source"]
        bytecode = self._link(truffle["bytecode"][2:], links)
        runtime = self._link(truffle["deployedBytecode"][2:], links)
        if "sourceMap" in truffle:
            srcmap = truffle["sourceMap"].split(";")
        else:
            srcmap_runtime = []
        if "deployedSourceMap" in truffle:
            srcmap_runtime = truffle["deployedSourceMap"].split(";")
        else:
            srcmap_runtime = []
        abi = truffle["abi"]
        md = SolidityMetadata(
            contract_name, source_code, bytecode, runtime, srcmap, srcmap_runtime, hashes, abi, b""
        )
        constructor_types = md.get_constructor_arguments()
        if constructor_types != "()":
            if args is None:
                args = self.make_symbolic_arguments(constructor_types)

            constructor_data = ABI.serialize(constructor_types, *args)
        else:
            constructor_data = b""

        contract_account = self.create_contract(
            owner=owner, balance=balance, init=md._init_bytecode + constructor_data, gas=gas
        )

        if contract_account is None:
            raise EthereumError(f"Failed to build contract {contract_name}")
        self.metadata[int(contract_account)] = md

        if not self.count_ready_states() or len(self.get_code(contract_account)) == 0:
            return None
        return contract_account

<<<<<<< HEAD
    def solidity_create_contract(self, source_code, owner, name=None, contract_name=None, libraries=None,
                                 balance=0, address=None, args=(), gas=None, crytic_compile_args=dict()):
=======
    def solidity_create_contract(
        self,
        source_code,
        owner,
        name=None,
        contract_name=None,
        libraries=None,
        balance=0,
        address=None,
        args=(),
        solc_bin=None,
        solc_remaps=[],
        working_dir=None,
        gas=None,
    ):
>>>>>>> 94c2f21b
        """ Creates a solidity contract and library dependencies

            :param source_code: solidity source code
            :type source_code: string (filename, directory, etherscan address) or a file handle
            :param owner: owner account (will be default caller in any transactions)
            :type owner: int or EVMAccount
            :param contract_name: Name of the contract to analyze (optional if there is a single one in the source code)
            :type contract_name: str
            :param balance: balance to be transferred on creation
            :type balance: int or BitVecVariable
            :param address: the address for the new contract (optional)
            :type address: int or EVMAccount
            :param tuple args: constructor arguments
            :param crytic_compile_args: crytic compile options (https://github.com/crytic/crytic-compile/wiki/Configuration)
            :type crytic_compile_args: dict
            :param gas: gas budget for each contract creation needed (may be more than one if several related contracts defined in the solidity source)
            :type gas: int
            :rtype: EVMAccount
        """
        if libraries is None:
            deps = {}
        else:
            deps = dict(libraries)

        contract_names = [contract_name]
        while contract_names:
            contract_name_i = contract_names.pop()
            try:
<<<<<<< HEAD
                compile_results = self._compile(source_code, contract_name_i,
                                                libraries=deps, crytic_compile_args=crytic_compile_args)
=======
                compile_results = self._compile(
                    source_code,
                    contract_name_i,
                    libraries=deps,
                    solc_bin=solc_bin,
                    solc_remaps=solc_remaps,
                    working_dir=working_dir,
                )
>>>>>>> 94c2f21b
                md = SolidityMetadata(*compile_results)
                if contract_name_i == contract_name:
                    constructor_types = md.get_constructor_arguments()

                    if constructor_types != "()":
                        if args is None:
                            args = self.make_symbolic_arguments(constructor_types)

                        constructor_data = ABI.serialize(constructor_types, *args)
                    else:
                        constructor_data = b""

                    if balance != 0:
                        if not md.constructor_abi["payable"]:
                            raise EthereumError(
                                f"Can't create solidity contract with balance ({balance}) "
                                f"different than 0 because the contract's constructor is not payable."
                            )
                        elif self.world.get_balance(owner.address) < balance:
                            raise EthereumError(
                                f"Can't create solidity contract with balance ({balance}) "
                                f"because the owner account ({owner}) has insufficient balance "
                                f"({self.world.get_balance(owner.address)})."
                            )

                    contract_account = self.create_contract(
                        owner=owner,
                        balance=balance,
                        address=address,
                        init=md._init_bytecode + constructor_data,
                        name=name,
                        gas=gas,
                    )
                else:
                    contract_account = self.create_contract(owner=owner, init=md._init_bytecode)

                if contract_account is None:
                    raise EthereumError("Failed to build contract %s" % contract_name_i)
                self.metadata[int(contract_account)] = md

                deps[contract_name_i] = int(contract_account)
            except DependencyError as e:
                contract_names.append(contract_name_i)
                for lib_name in e.lib_names:
                    if lib_name not in deps:
                        contract_names.append(lib_name)
            except EthereumError as e:
                logger.error(e)
                self.kill()
                raise
            except Exception as e:
                self.kill()
                raise

        # If the contract was created successfully in at least 1 state return account
        for state in self.ready_states:
            if state.platform.get_code(int(contract_account)):
                return contract_account
        return None

    def get_nonce(self, address):
        # type forgiveness:
        address = int(address)
        # get all nonces for states containing this address:
        nonces = set(
            state.platform.get_nonce(address)
            for state in self.ready_states
            if address in state.platform
        )
        if not nonces:
            raise NoAliveStates("There are no alive states containing address %x" % address)
        elif len(nonces) != 1:
            # if there are multiple states with this address, they all have to have the same nonce:
            raise EthereumError(
                "Cannot increase the nonce of address %x because it exists in multiple states with different nonces"
                % address
            )
        else:
            return next(iter(nonces))

    def create_contract(self, owner, balance=0, address=None, init=None, name=None, gas=None):
        """ Creates a contract

            :param owner: owner account (will be default caller in any transactions)
            :type owner: int or EVMAccount
            :param balance: balance to be transferred on creation
            :type balance: int or BitVecVariable
            :param int address: the address for the new contract (optional)
            :param str init: initializing evm bytecode and arguments
            :param str name: a unique name for reference
            :param gas: gas budget for the creation/initialization of the contract
            :rtype: EVMAccount
        """
        if not self.count_ready_states():
            raise NoAliveStates

        nonce = self.get_nonce(owner)
        expected_address = evm.EVMWorld.calculate_new_address(int(owner), nonce=nonce)

        if address is None:
            address = expected_address
        elif address != expected_address:
            raise EthereumError(
                "Address was expected to be %x but was given %x" % (expected_address, address)
            )

        # Name check
        if name is None:
            name = self._get_uniq_name("contract")
        if name in self._accounts:
            # Account name already used
            raise EthereumError("Name already used")

        self._transaction("CREATE", owner, balance, address, data=init, gaslimit=gas)
        # TODO detect failure in the constructor

        self._accounts[name] = EVMContract(
            address=address, manticore=self, default_caller=owner, name=name
        )
        return self.accounts[name]

    def _get_uniq_name(self, stem):
        count = 0
        for name_i in self.accounts.keys():
            if name_i.startswith(stem):
                try:
                    count = max(count, int(name_i[len(stem) :]) + 1)
                except Exception:
                    pass
        name = "{:s}{:d}".format(stem, count)
        assert name not in self.accounts
        return name

    def _all_addresses(self):
        """ Returns all addresses in all running states """
        ret = set()
        for state in self.ready_states:
            ret |= set(state.platform.accounts)
        return ret

    def new_address(self):
        """ Create a fresh 160bit address """
        all_addresses = self._all_addresses()
        while True:
            new_address = random.randint(100, pow(2, 160))
            if new_address not in all_addresses:
                return new_address

    def transaction(self, caller, address, value, data, gas=None):
        """ Issue a symbolic transaction in all running states

            :param caller: the address of the account sending the transaction
            :type caller: int or EVMAccount
            :param address: the address of the contract to call
            :type address: int or EVMAccount
            :param value: balance to be transfered on creation
            :type value: int or BitVecVariable
            :param data: initial data
            :param gas: gas budget
            :raises NoAliveStates: if there are no alive states to execute
        """
        self._transaction("CALL", caller, value=value, address=address, data=data, gaslimit=gas)

    def create_account(self, balance=0, address=None, code=None, name=None):
        """ Low level creates an account. This won't generate a transaction.

            :param balance: balance to be set on creation (optional)
            :type balance: int or BitVecVariable
            :param address: the address for the new account (optional)
            :type address: int
            :param code: the runtime code for the new account (None means normal account), str or bytes (optional)
            :param name: a global account name eg. for use as reference in the reports (optional)
            :return: an EVMAccount
        """
        # Need at least one state where to apply this
        if not self.count_ready_states():
            raise NoAliveStates

        # Name check
        if name is None:
            if code is None:
                name = self._get_uniq_name("normal")
            else:
                name = self._get_uniq_name("contract")
        if name in self._accounts:
            # Account name already used
            raise EthereumError("Name already used")

        # Balance check
        if not isinstance(balance, int):
            raise EthereumError("Balance invalid type")

        if isinstance(code, str):
            code = bytes(code, "utf-8")
        if code is not None and not isinstance(code, (bytes, Array)):
            raise EthereumError("code bad type")

        # Address check
        # Let's just choose the address ourself. This is not yellow paper material
        if address is None:
            address = self.new_address()
        if not isinstance(address, int):
            raise EthereumError("A concrete address is needed")
        assert address is not None
        if address in map(int, self.accounts.values()):
            # Address already used
            raise EthereumError("Address already used")

        # To avoid going full crazy we maintain a global list of addresses
        # Different states may CREATE a different set of accounts.
        # Accounts created by a human have the same address in all states.
        for state in self.ready_states:
            world = state.platform

            if "_pending_transaction" in state.context:
                raise EthereumError("This is bad. There should not be a pending transaction")

            if address in world.accounts:
                # Address already used
                raise EthereumError(
                    "This is bad. Same address is used for different contracts in different states"
                )
            world.create_account(address, balance, code=code, storage=None)

        self._accounts[name] = EVMAccount(address, manticore=self, name=name)
        return self.accounts[name]

    def _migrate_tx_expressions(self, state, caller, address, value, data):
        # Copy global constraints into each state.
        # We should somehow remember what has been copied to each state
        # In a second transaction we should only add new constraints.
        # And actually only constraints related to whatever we are using in
        # the tx. This is a FIXME
        global_constraints = self.constraints

        # Normally users will be making these symbolic expressions by creating
        # global symbolic variables via ManticoreEVM.make_.... and those
        # global expressions need to be imported into each state when a tx
        # actually happens

        if issymbolic(caller):
            caller = state.migrate_expression(caller)

        if issymbolic(address):
            address = state.migrate_expression(address)

        if issymbolic(value):
            value = state.migrate_expression(value)

        if issymbolic(data):
            if isinstance(data, ArrayProxy):  # FIXME is this necessary here?
                data = data.array
            data = state.migrate_expression(data)
            if isinstance(data, Array):
                data = ArrayProxy(data)

        for c in global_constraints:
            state.constrain(c)

        return caller, address, value, data

    def _transaction(self, sort, caller, value=0, address=None, data=None, gaslimit=None, price=1):
        """ Initiates a transaction

            :param caller: caller account
            :type caller: int or EVMAccount
            :param int address: the address for the transaction (optional)
            :param value: value to be transferred
            :param price: the price of gas for this transaction. Mostly unused.
            :type value: int or BitVecVariable
            :param str data: initializing evm bytecode and arguments or transaction call data
            :param gaslimit: gas budget
            :rtype: EVMAccount
        """
        if gaslimit is None:
            gaslimit = cfg.defaultgas
        # Type Forgiveness
        if isinstance(address, EVMAccount):
            address = int(address)
        if isinstance(caller, EVMAccount):
            caller = int(caller)
        # Defaults, call data is empty
        if data is None:
            data = bytearray(b"")
        if isinstance(data, (str, bytes)):
            data = bytearray(data)
        if not isinstance(data, (bytearray, Array)):
            raise TypeError("code bad type")

        # Check types
        if not isinstance(caller, (int, BitVec)):
            raise TypeError("Caller invalid type")

        if not isinstance(value, (int, BitVec)):
            raise TypeError("Value invalid type")

        if not isinstance(address, (int, BitVec)):
            raise TypeError("address invalid type")

        if not isinstance(price, int):
            raise TypeError("Price invalid type")

        # Check argument consistency and set defaults ...
        if sort not in ("CREATE", "CALL"):
            raise ValueError("unsupported transaction type")

        if sort == "CREATE":
            # When creating data is the init_bytecode + arguments
            if len(data) == 0:
                raise EthereumError("An initialization bytecode is needed for a CREATE")

        assert address is not None
        assert caller is not None

        # Transactions (like everything else) need at least one running state
        if not self.count_ready_states():
            raise NoAliveStates

        # To avoid going full crazy, we maintain a global list of addresses
        for state in self.ready_states:
            world = state.platform

            # if '_pending_transaction' in state.context:
            #    raise EthereumError("This is bad. It should not be a pending transaction")

            # Choose an address here, because it will be dependent on the caller's nonce in this state
            if address is None:
                if issymbolic(caller):
                    # TODO (ESultanik): In order to handle this case, we are going to have to do something like fork
                    # over all possible caller addresses.
                    # But this edge case will likely be extremely rare, if ever ecountered.
                    raise EthereumError(
                        "Manticore does not currently support contracts with symbolic addresses creating new contracts"
                    )
                address = world.new_address(caller)

            # Migrate any expression to state specific constraint set
            caller_migrated, address_migrated, value_migrated, data_migrated = self._migrate_tx_expressions(
                state, caller, address, value, data
            )

            # Different states may CREATE a different set of accounts. Accounts
            # that were crated by a human have the same address in all states.
            # This diverges from the yellow paper but at least we check that we
            # are not trying to create an already used address here
            if sort == "CREATE":
                if address in world.accounts:
                    # Address already used
                    raise EthereumError(
                        "This is bad. Same address is used for different contracts in different states"
                    )

            state.platform.start_transaction(
                sort=sort,
                address=address_migrated,
                price=price,
                data=data_migrated,
                caller=caller_migrated,
                value=value_migrated,
                gas=gaslimit,
            )

        # run over potentially several states and
        # generating potentially several others
        self.run()

        return address

    def preconstraint_for_call_transaction(
        self,
        address: Union[int, EVMAccount],
        data: Array,
        value: Optional[Union[int, Expression]] = None,
        contract_metadata: Optional[SolidityMetadata] = None,
    ) -> BoolOperation:
        """ Returns a constraint that excludes combinations of value and data that would cause an exception in the EVM
            contract dispatcher.
            :param address: address of the contract to call
            :param value: balance to be transferred (optional)
            :param data: symbolic transaction data
            :param contract_metadata: SolidityMetadata for the contract (optional)
        """
        if isinstance(address, EVMAccount):
            address = int(address)
        if not isinstance(address, int):
            raise TypeError("invalid address type")

        if not issymbolic(data):
            raise TypeError("data must be a symbolic array")

        if contract_metadata is None:
            contract_metadata = self.metadata.get(address)
            if contract_metadata is None:
                raise TypeError("no Solidity metadata available for the contract address")

        selectors = contract_metadata.function_selectors
        if not selectors or len(data) <= 4:
            return BoolConstant(True)

        symbolic_selector = data[:4]

        value_is_symbolic = issymbolic(value)

        constraint = None
        for selector in selectors:
            c = symbolic_selector == selector
            if value_is_symbolic and not contract_metadata.get_abi(selector)["payable"]:
                c = Operators.AND(c, value == 0)
            if constraint is None:
                constraint = c
            else:
                constraint = Operators.OR(constraint, c)

        return constraint

<<<<<<< HEAD
    def multi_tx_analysis(self, solidity_filename, contract_name=None,
                          tx_limit=None, tx_use_coverage=True,
                          tx_send_ether=True, tx_account="attacker", tx_preconstrain=False, args=None, crytic_compile_args=dict()):
        owner_account = self.create_account(balance=1000, name='owner')
        attacker_account = self.create_account(balance=1000, name='attacker')
        # Pretty print
        logger.info("Starting symbolic create contract")

        contract_account = self.solidity_create_contract(solidity_filename, contract_name=contract_name,
                                                         owner=owner_account, args=args,
                                                         crytic_compile_args=crytic_compile_args)
=======
    def multi_tx_analysis(
        self,
        solidity_filename,
        working_dir=None,
        contract_name=None,
        tx_limit=None,
        tx_use_coverage=True,
        tx_send_ether=True,
        tx_account="attacker",
        tx_preconstrain=False,
        args=None,
    ):
        owner_account = self.create_account(balance=1000, name="owner")
        attacker_account = self.create_account(balance=1000, name="attacker")
        # Pretty print
        logger.info("Starting symbolic create contract")

        with open(solidity_filename) as f:
            contract_account = self.solidity_create_contract(
                f,
                contract_name=contract_name,
                owner=owner_account,
                args=args,
                working_dir=working_dir,
            )
>>>>>>> 94c2f21b

        if tx_account == "attacker":
            tx_account = [attacker_account]
        elif tx_account == "owner":
            tx_account = [owner_account]
        elif tx_account == "combo1":
            tx_account = [owner_account, attacker_account]
        else:
            self.kill()
            raise EthereumError(
                'The account to perform the symbolic exploration of the contract should be "attacker", "owner" or "combo1"'
            )

        if contract_account is None:
            logger.info("Failed to create contract: exception in constructor")
            return
        prev_coverage = 0
        current_coverage = 0
        tx_no = 0
        while (current_coverage < 100 or not tx_use_coverage) and not self.is_killed():
            try:
                logger.info("Starting symbolic transaction: %d", tx_no)

                # run_symbolic_tx
                symbolic_data = self.make_symbolic_buffer(320)
                if tx_send_ether:
                    value = self.make_symbolic_value()
                else:
                    value = 0

                if tx_preconstrain:
                    self.constrain(
                        self.preconstraint_for_call_transaction(
                            address=contract_account, data=symbolic_data, value=value
                        )
                    )
                self.transaction(
                    caller=tx_account[min(tx_no, len(tx_account) - 1)],
                    address=contract_account,
                    data=symbolic_data,
                    value=value,
                )

                logger.info(
                    "%d alive states, %d terminated states",
                    self.count_ready_states(),
                    self.count_terminated_states(),
                )
            except NoAliveStates:
                break

            # Check if the maximum number of tx was reached
            if tx_limit is not None and tx_no + 1 == tx_limit:
                break

            # Check if coverage has improved or not
            if tx_use_coverage:
                prev_coverage = current_coverage
                current_coverage = self.global_coverage(contract_account)
                found_new_coverage = prev_coverage < current_coverage

                if not found_new_coverage:
                    break

            tx_no += 1

    def run(self, **kwargs):
        # Ethereum can have several sequential runs each for a different human
        # transaction. Each human transaction post a tx over all READY states.
        # Some states will end in a REVERT or a failed TX ultimatelly changing
        # very little state. Only the gas spent (and perhaps the nonce) will change
        # in the state after the attempted and failed tx. These states are not
        # considered for exploration in the next human tx/run

        # To differentiate the terminated sucessful terminated states from the
        # reverted (or not very interesting) ManticoreEVM uses another list:
        # saved_states
        # At the begining of a human tx/run it should not be any saved state
        with self.locked_context("ethereum.saved_states", list) as saved_states:
            if saved_states:
                raise Exception("ethereum.saved_states should be empty")

        # Every state.world has its pending_transaction filled. The run will
        # process it and potentially generate several READY and.or TERMINATED states.
        super().run(**kwargs)

        # The run may have finished be timeout/cancel or by state exhaustion
        # At this point we potentially have some READY states and some TERMINATED states
        # No busy states though

        # If there are ready states still then it was a paused execution
        assert not self._ready_states
        assert not self._busy_states
        assert not self.is_running()

        # ManticoreEthereum decided at terminate_state_callback wich state is
        # ready for next run and saved them at the context item
        # 'ethereum.saved_states'
        # Move successfully terminated states to ready states
        with self.locked_context("ethereum.saved_states", list) as saved_states:
            while saved_states:
                state_id = saved_states.pop()
                self._terminated_states.remove(state_id)
                self._ready_states.append(state_id)

    # Callbacks
    def _on_symbolic_sha3_callback(self, state, data, known_hashes):
        """ INTERNAL USE """
        assert issymbolic(data), "Data should be symbolic here!"
        with self.locked_context("ethereum") as context:
            known_sha3 = context.get("_known_sha3", None)
            if known_sha3 is None:
                known_sha3 = set()

            sha3_states = context.get("_sha3_states", [])
            results = []
            # If know_hashes is true then there is a _known_ solution for the hash
            known_hashes_cond = False
            for key, value in known_sha3:
                assert not issymbolic(key), "Saved sha3 data,hash pairs should be concrete"
                cond = key == data
                # TODO consider disabling this solver query.
                if not state.can_be_true(cond):
                    continue
                results.append((key, value))
                known_hashes_cond = Operators.OR(cond, known_hashes_cond)

            # adding a single random example so we can explore further
            if not results or state.can_be_true(known_hashes_cond == False):
                with state as temp:
                    temp.constrain(known_hashes_cond == False)
                    data_concrete = temp.solve_one(data)
                # data_concrete = state.solve_one(data)
                data_hash = int(sha3.keccak_256(data_concrete).hexdigest(), 16)
                results.append((data_concrete, data_hash))
                known_hashes_cond = Operators.OR(data_concrete == data, known_hashes_cond)
                known_sha3.add((data_concrete, data_hash))

            not_known_hashes_cond = Operators.NOT(known_hashes_cond)

            # We need to fork/save the state
            #################################
            # save the state to secondary storage
            # Build and enqueue a state for each solution
            with state as temp_state:
                if temp_state.can_be_true(not_known_hashes_cond):
                    temp_state.constrain(not_known_hashes_cond)
                    state_id = self._workspace.save_state(temp_state)
                    sha3_states[state_id] = [hsh for buf, hsh in known_sha3]
            context["_sha3_states"] = sha3_states
            context["_known_sha3"] = known_sha3

            if not state.can_be_true(known_hashes_cond):
                raise TerminateState("There is no matching sha3 pair, bailing out")
            state.constrain(known_hashes_cond)

            # send known hashes to evm
            known_hashes.update(results)

    def _on_concrete_sha3_callback(self, state, buf, value):
        """ INTERNAL USE """
        with self.locked_context("ethereum", dict) as ethereum_context:
            known_sha3 = ethereum_context.get("_known_sha3", None)
            if known_sha3 is None:
                known_sha3 = set()
            known_sha3.add((buf, value))
            ethereum_context["_known_sha3"] = known_sha3

    def _terminate_state_callback(self, state, e):
        """ INTERNAL USE
            Every time a state finishes executing the last transaction, we save it in
            our private list
        """
        if isinstance(e, AbandonState):
            # do nothing
            return
        world = state.platform

        state.context["last_exception"] = e
        e.testcase = False  # Do not generate a testcase file

        if not world.all_transactions:
            logger.debug("Something went wrong: search terminated in the middle of an ongoing tx")
            return

        tx = world.all_transactions[-1]

        # we initiated the Tx; we need process the outcome for now.
        # Fixme incomplete.
        if tx.is_human:
            if tx.sort == "CREATE":
                if tx.result == "RETURN":
                    world.set_code(tx.address, tx.return_data)
                else:
                    world.delete_account(tx.address)
        else:
            logger.info(
                "Manticore exception: state should be terminated only at the end of the human transaction"
            )

        # Human tx that ends in this wont modify the storage so finalize and
        # generate a testcase. FIXME This should be configurable as REVERT and
        # THROW; it actually changes the balance and nonce? of some accounts

        if tx.result in {"SELFDESTRUCT", "REVERT", "THROW", "TXERROR"}:
            pass
        elif tx.result in {"RETURN", "STOP"}:
            # if not a revert, we save the state for further transactions
            with self.locked_context("ethereum.saved_states", list) as saved_states:
                saved_states.append(state.id)

        else:
            logger.debug("Exception in state. Discarding it")

    # Callbacks
    def _did_evm_execute_instruction_callback(self, state, instruction, arguments, result):
        """ INTERNAL USE """
        # logger.debug("%s", state.platform.current_vm)
        # TODO move to a plugin
        at_init = state.platform.current_transaction.sort == "CREATE"
        coverage_context_name = "evm.coverage"
        with self.locked_context(coverage_context_name, list) as coverage:
            if (state.platform.current_vm.address, instruction.pc, at_init) not in coverage:
                coverage.append((state.platform.current_vm.address, instruction.pc, at_init))

        state.context.setdefault("evm.trace", []).append(
            (state.platform.current_vm.address, instruction.pc, at_init)
        )

    def _did_evm_read_code(self, state, offset, size):
        """ INTERNAL USE """
        with self.locked_context("code_data", set) as code_data:
            for i in range(offset, offset + size):
                code_data.add((state.platform.current_vm.address, i))

    def get_metadata(self, address) -> Optional[SolidityMetadata]:
        """ Gets the solidity metadata for address.
            This is available only if address is a contract created from solidity
        """
        return self.metadata.get(int(address))

    def register_detector(self, d):
        """
        Unregisters a plugin. This will invoke detector's `on_unregister` callback.
        Shall be called after `.finalize`.
        """
        if not isinstance(d, Detector):
            raise EthereumError("Not a Detector")
        if d.name in self.detectors:
            raise EthereumError("Detector already registered")
        self.detectors[d.name] = d
        self.register_plugin(d)
        return d.name

    def unregister_detector(self, d):
        """
        Unregisters a detector. This will invoke detector's `on_unregister` callback.
        Shall be called after `.finalize` - otherwise, finalize won't add detector's finding to `global.findings`.
        """
        if not isinstance(d, (Detector, str)):
            raise EthereumError("Not a Detector")
        name = d
        if isinstance(d, Detector):
            name = d.name
        if name not in self.detectors:
            raise EthereumError("Detector not registered")
        d = self.detectors[name]
        del self.detectors[name]
        self.unregister_plugin(d)

    @property
    def workspace(self):
        return self._workspace._store.uri

    def current_location(self, state):
        world = state.platform
        address = world.current_vm.address
        pc = world.current_vm.pc
        at_init = world.current_transaction.sort == "CREATE"
        output = io.StringIO()
        write_findings(output, "", address, pc, at_init)
        md = self.get_metadata(address)
        if md is not None:
            src = md.get_source_for(pc, runtime=not at_init)
            output.write("Snippet:\n")
            output.write(src.replace("\n", "\n  ").strip())
            output.write("\n")
        return output.getvalue()

    def generate_testcase(self, state, message="", only_if=None, name="user"):
        """
        Generate a testcase to the workspace for the given program state. The details of what
        a testcase is depends on the type of Platform the state is, but involves serializing the state,
        and generating an input (concretizing symbolic variables) to trigger this state.

        The only_if parameter should be a symbolic expression. If this argument is provided, and the expression
        *can be true* in this state, a testcase is generated such that the expression will be true in the state.
        If it *is impossible* for the expression to be true in the state, a testcase is not generated.

        This is useful for conveniently checking a particular invariant in a state, and generating a testcase if
        the invariant can be violated.

        For example, invariant: "balance" must not be 0. We can check if this can be violated and generate a
        testcase::

            m.generate_testcase(state, 'balance CAN be 0', only_if=balance == 0)
            # testcase generated with an input that will violate invariant (make balance == 0)

        :param manticore.core.state.State state:
        :param str message: longer description of the testcase condition
        :param manticore.core.smtlib.Bool only_if: only if this expr can be true, generate testcase. if is None, generate testcase unconditionally.
        :param str name: short string used as the prefix for the workspace key (e.g. filename prefix for testcase files)
        :return: If a testcase was generated
        :rtype: bool
        """
        """
        Create a serialized description of a given state.
        :param state: The state to generate information about
        :param message: Accompanying message
        """
        if only_if is not None:
            with state as temp_state:
                temp_state.constrain(only_if)
                if temp_state.is_feasible():
                    return self.generate_testcase(temp_state, message, only_if=None, name=name)
                else:
                    return False

        blockchain = state.platform

        # FIXME. workspace should not be responsible for formating the output
        # each object knows its secrets, and each class should be able to report
        # its final state
        testcase = super().generate_testcase(
            state, message + f"({len(blockchain.human_transactions)} txs)", name=name
        )
        # TODO(mark): Refactor ManticoreOutput to let the platform be more in control
        #  so this function can be fully ported to EVMWorld.generate_workspace_files.

        local_findings = set()
        for detector in self.detectors.values():
            for address, pc, finding, at_init, constraint in detector.get_findings(state):
                if (address, pc, finding, at_init) not in local_findings:
                    local_findings.add((address, pc, finding, at_init, constraint))

        if len(local_findings):
            with testcase.open_stream("findings") as findings:
                for address, pc, finding, at_init, constraint in local_findings:
                    findings.write("- %s -\n" % finding)
                    write_findings(findings, "  ", address, pc, at_init)
                    md = self.get_metadata(address)
                    if md is not None:
                        src = md.get_source_for(pc, runtime=not at_init)
                        findings.write("  Snippet:\n")
                        findings.write(src.replace("\n", "\n    ").strip())
                        findings.write("\n")

        with testcase.open_stream("summary") as stream:
            is_something_symbolic = state.platform.dump(stream, state, self, message)

            with self.locked_context("ethereum") as context:
                known_sha3 = context.get("_known_sha3", None)
                if known_sha3:
                    stream.write("Known hashes:\n")
                    for key, value in known_sha3:
                        stream.write("%s::%x\n" % (binascii.hexlify(key), value))

            if is_something_symbolic:
                stream.write(
                    "\n\n(*) Example solution given. Value is symbolic and may take other values\n"
                )

        # Transactions

        with testcase.open_stream("tx") as tx_summary:
            with testcase.open_stream("tx.json") as txjson:
                txlist = []
                is_something_symbolic = False

                for sym_tx in blockchain.human_transactions:  # external transactions
                    tx_summary.write(
                        "Transactions No. %d\n" % blockchain.transactions.index(sym_tx)
                    )

                    conc_tx = sym_tx.concretize(state)
                    txlist.append(conc_tx.to_dict(self))

                    is_something_symbolic = sym_tx.dump(tx_summary, state, self, conc_tx=conc_tx)

                if is_something_symbolic:
                    tx_summary.write(
                        "\n\n(*) Example solution given. Value is symbolic and may take other values\n"
                    )

                json.dump(txlist, txjson)

        # logs
        with testcase.open_stream("logs") as logs_summary:
            is_something_symbolic = False
            for log_item in blockchain.logs:
                is_log_symbolic = issymbolic(log_item.memlog)
                is_something_symbolic = is_log_symbolic or is_something_symbolic
                solved_memlog = state.solve_one(log_item.memlog)
                printable_bytes = "".join(
                    [c for c in map(chr, solved_memlog) if c in string.printable]
                )

                logs_summary.write("Address: %x\n" % log_item.address)
                logs_summary.write(
                    "Memlog: %s (%s) %s\n"
                    % (
                        binascii.hexlify(solved_memlog).decode(),
                        printable_bytes,
                        flagged(is_log_symbolic),
                    )
                )
                logs_summary.write("Topics:\n")
                for i, topic in enumerate(log_item.topics):
                    logs_summary.write(
                        "\t%d) %x %s" % (i, state.solve_one(topic), flagged(issymbolic(topic)))
                    )

        with testcase.open_stream("constraints") as smt_summary:
            smt_summary.write(str(state.constraints))

        trace = state.context.get("evm.trace")
        if trace:
            with testcase.open_stream("trace") as f:
                self._emit_trace_file(f, trace)
        return testcase

    @staticmethod
    def _emit_trace_file(filestream, trace):
        """
        :param filestream: file object for the workspace trace file
        :param trace: list of (contract address, pc) tuples
        :type trace: list[tuple(int, int)]
        """
        for contract, pc, at_init in trace:
            if pc == 0:
                filestream.write("---\n")
            ln = "0x{:x}:0x{:x} {}\n".format(contract, pc, "*" if at_init else "")
            filestream.write(ln)

    @property
    def global_findings(self):
        global_findings = set()
        for detector in self.detectors.values():
            for address, pc, finding, at_init in detector.global_findings:
                if (address, pc, finding, at_init) not in global_findings:
                    global_findings.add((address, pc, finding, at_init))
        return global_findings

    @ManticoreBase.at_not_running
    def finalize(self, procs=10):
        """
        Terminate and generate testcases for all currently alive states (contract
        states that cleanly executed to a STOP or RETURN in the last symbolic
        transaction).

        :param procs: nomber of local processes to use in the reporting generation
        """

        logger.debug("Finalizing %d states.", self.count_states())

        def finalizer(state_id):
            st = self._load(state_id)
            logger.debug("Generating testcase for state_id %d", state_id)
            last_tx = st.platform.last_transaction
            message = last_tx.result if last_tx else "NO STATE RESULT (?)"
            self.generate_testcase(st, message=message)

        def worker_finalize(q):
            try:
                while True:
                    finalizer(q.get_nowait())
            except EmptyQueue:
                pass

        q = Queue()
        for state_id in self._all_states:
            # we need to remove -1 state before forking because it may be in memory
            q.put(state_id)

        report_workers = [Process(target=worker_finalize, args=(q,)) for _ in range(procs)]
        for proc in report_workers:
            proc.start()

        for proc in report_workers:
            proc.join()

        # global summary
        with self._output.save_stream("global.findings") as global_findings_stream:
            for address, pc, finding, at_init in self.global_findings:
                global_findings_stream.write("- %s -\n" % finding)
                write_findings(global_findings_stream, "  ", address, pc, at_init)
                md = self.get_metadata(address)
                if md is not None:
                    source_code_snippet = md.get_source_for(pc, runtime=not at_init)
                    global_findings_stream.write("  Solidity snippet:\n")
                    global_findings_stream.write("    ".join(source_code_snippet.splitlines(True)))
                    global_findings_stream.write("\n")

        self.save_run_data()

        with self._output.save_stream("global.summary") as global_summary:
            # (accounts created by contract code are not in this list )
            global_summary.write("Global runtime coverage:\n")
            for address in self.contract_accounts.values():
                global_summary.write(
                    "{:x}: {:2.2f}%\n".format(int(address), self.global_coverage(address))
                )

                md = self.get_metadata(address)
                if md is not None and len(md.warnings) > 0:
                    global_summary.write("\n\nCompiler warnings for %s:\n" % md.name)
                    global_summary.write(md.warnings)

        for address, md in self.metadata.items():
            with self._output.save_stream("global_%s.sol" % md.name) as global_src:
                global_src.write(md.source_code)
            with self._output.save_stream(
                "global_%s_runtime.bytecode" % md.name, binary=True
            ) as global_runtime_bytecode:
                global_runtime_bytecode.write(md.runtime_bytecode)
            with self._output.save_stream(
                "global_%s_init.bytecode" % md.name, binary=True
            ) as global_init_bytecode:
                global_init_bytecode.write(md.init_bytecode)

            with self._output.save_stream(
                "global_%s.runtime_asm" % md.name
            ) as global_runtime_asm, self.locked_context("runtime_coverage") as seen:

                runtime_bytecode = md.runtime_bytecode
                count, total = 0, 0
                for i in EVMAsm.disassemble_all(runtime_bytecode):
                    if (address, i.pc) in seen:
                        count += 1
                        global_runtime_asm.write("*")
                    else:
                        global_runtime_asm.write(" ")

                    global_runtime_asm.write("%4x: %s\n" % (i.pc, i))
                    total += 1

            with self._output.save_stream(
                "global_%s.init_asm" % md.name
            ) as global_init_asm, self.locked_context("init_coverage") as seen:
                count, total = 0, 0
                for i in EVMAsm.disassemble_all(md.init_bytecode):
                    if (address, i.pc) in seen:
                        count += 1
                        global_init_asm.write("*")
                    else:
                        global_init_asm.write(" ")

                    global_init_asm.write("%4x: %s\n" % (i.pc, i))
                    total += 1

            with self._output.save_stream(
                "global_%s.init_visited" % md.name
            ) as f, self.locked_context("init_coverage") as seen:
                visited = set((o for (a, o) in seen if a == address))
                for o in sorted(visited):
                    f.write("0x%x\n" % o)

            with self._output.save_stream(
                "global_%s.runtime_visited" % md.name
            ) as f, self.locked_context("runtime_coverage") as seen:
                visited = set()
                for (a, o) in seen:
                    if a == address:
                        visited.add(o)
                for o in sorted(visited):
                    f.write("0x%x\n" % o)

        self.remove_all()

    def global_coverage(self, account):
        """ Returns code coverage for the contract on `account_address`.
            This sums up all the visited code lines from any of the explored
            states.
        """
        account_address = int(account)
        runtime_bytecode = None
        # Search one state in which the account_address exists
        for state in self.all_states:
            world = state.platform
            if account_address in world:
                code = world.get_code(account_address)
                runtime_bytecode = state.solve_one(code)
                break
        else:
            return 0.0
        with self.locked_context("evm.coverage") as coverage:
            seen = {off for addr, off, init in coverage if addr == account_address and not init}
        return calculate_coverage(runtime_bytecode, seen)<|MERGE_RESOLUTION|>--- conflicted
+++ resolved
@@ -40,16 +40,10 @@
 from ..utils.helpers import PickleSerializer
 
 logger = logging.getLogger(__name__)
-
-<<<<<<< HEAD
 logging.getLogger('CryticCompile').setLevel(logging.ERROR)
 
-cfg = config.get_group('evm')
-cfg.add('defaultgas', 3000000, 'Default gas value for ethereum transactions.')
-=======
 cfg = config.get_group("evm")
 cfg.add("defaultgas", 3000000, "Default gas value for ethereum transactions.")
->>>>>>> 94c2f21b
 
 
 def flagged(flag):
@@ -202,24 +196,17 @@
                 state.constrain(constraint)
 
     @staticmethod
-<<<<<<< HEAD
-    def compile(source_code, contract_name=None, libraries=None, runtime=False, crytic_compile_args=dict()):
-        """ Get initialization bytecode from a Solidity source code """
-        name, source_code, init_bytecode, runtime_bytecode, srcmap, srcmap_runtime, hashes, abi, warnings = ManticoreEVM._compile(source_code, contract_name, libraries, crytic_compile_args)
-=======
     def compile(
         source_code,
         contract_name=None,
         libraries=None,
         runtime=False,
-        solc_bin=None,
-        solc_remaps=[],
+        crytic_compile_args=dict()
     ):
         """ Get initialization bytecode from a Solidity source code """
         name, source_code, init_bytecode, runtime_bytecode, srcmap, srcmap_runtime, hashes, abi, warnings = ManticoreEVM._compile(
-            source_code, contract_name, libraries, solc_bin, solc_remaps
+            source_code, contract_name, libraries, crytic_compile_args
         )
->>>>>>> 94c2f21b
         if runtime:
             return runtime_bytecode
         return init_bytecode
@@ -347,7 +334,8 @@
             raise EthereumError("Solidity compilation error:\n\n{}".format(stderr))
 
     @staticmethod
-<<<<<<< HEAD
+    def _compile(
+        source_code, contract_name, libraries=None, crytic_compile_args=dict()):
     def _compile_through_crytic_compile(filename, contract_name, libraries, crytic_compile_args):
         """
         :param filename: filename to compile
@@ -366,11 +354,11 @@
             if not contract_name:
                 if len(crytic_compile.contracts_names_without_libraries) > 1:
                     raise EthereumError(
-                        f'Solidity file must contain exactly one contract or you must use a `--contract` parameter to specify one. Contracts found: {", ".join(crytic_compile.contracts_names)}')
+                        f"Solidity file must contain exactly one contract or you must use a `--contract` parameter to specify one. Contracts found: {', '.join(crytic_compile.contracts_names)}")
                 contract_name = list(crytic_compile.contracts_names_without_libraries)[0]
 
             if contract_name not in crytic_compile.contracts_names:
-                raise ValueError(f'Specified contract not found: {contract_name}')
+                raise ValueError(f"Specified contract not found: {contract_name}")
 
             name = contract_name
 
@@ -395,15 +383,10 @@
 
         except InvalidCompilation as e:
             raise EthereumError(
-                f'Errors : {e}\n. Solidity failed to generate bytecode for your contract. Check if all the abstract functions are implemented. ')
+                f"Errors : {e}\n. Solidity failed to generate bytecode for your contract. Check if all the abstract functions are implemented. ")
 
     @staticmethod
     def _compile(source_code, contract_name, libraries=None, crytic_compile_args=dict()):
-=======
-    def _compile(
-        source_code, contract_name, libraries=None, solc_bin=None, solc_remaps=[], working_dir=None
-    ):
->>>>>>> 94c2f21b
         """ Compile a Solidity contract, used internally
 
             :param source_code: solidity source
@@ -416,12 +399,11 @@
             :return: name, source_code, bytecode, runtime, srcmap, srcmap_runtime, hashes, abi, warnings
         """
 
-<<<<<<< HEAD
         if isinstance(source_code, io.IOBase):
             source_code = source_code.name
 
         if isinstance(source_code, str) and not is_supported(source_code):
-            with tempfile.NamedTemporaryFile('w+', suffix='.sol') as temp:
+            with tempfile.NamedTemporaryFile("w+", suffix=".sol") as temp:
                 temp.write(source_code)
                 temp.flush()
                 compilation_result = ManticoreEVM._compile_through_crytic_compile(temp.name,
@@ -435,57 +417,8 @@
                                                                               crytic_compile_args)
 
         name, source_code, bytecode, runtime, srcmap, srcmap_runtime, hashes, abi = compilation_result
-        warnings = ''
-
-=======
-        if isinstance(source_code, str):
-            with tempfile.NamedTemporaryFile("w+") as temp:
-                temp.write(source_code)
-                temp.flush()
-                output, warnings = ManticoreEVM._run_solc(
-                    temp, solc_bin, solc_remaps, working_dir=working_dir
-                )
-        elif isinstance(source_code, io.IOBase):
-            output, warnings = ManticoreEVM._run_solc(
-                source_code, solc_bin, solc_remaps, working_dir=working_dir
-            )
-            source_code.seek(0)
-            source_code = source_code.read()
-        else:
-            raise TypeError(f"source code bad type: {type(source_code).__name__}")
-
-        contracts = output.get("contracts", [])
-        if len(contracts) != 1 and contract_name is None:
-            raise EthereumError(
-                f'Solidity file must contain exactly one contract or you must use a `--contract` parameter to specify one. Contracts found: {", ".join(contracts)}'
-            )
-
-        name, contract = None, None
-        if contract_name is None:
-            name, contract = list(contracts.items())[0]
-        else:
-            for n, c in contracts.items():
-                if n == contract_name or n.split(":")[1] == contract_name:
-                    name, contract = n, c
-                    break
-
-        if name is None:
-            raise ValueError(f"Specified contract not found: {contract_name}")
-
-        name = name.split(":")[1]
-
-        if contract["bin"] == "":
-            raise EthereumError(
-                "Solidity failed to generate bytecode for your contract. Check if all the abstract functions are implemented"
-            )
-
-        bytecode = ManticoreEVM._link(contract["bin"], libraries)
-        srcmap = contract["srcmap"].split(";")
-        srcmap_runtime = contract["srcmap-runtime"].split(";")
-        hashes = {str(x): str(y) for x, y in contract["hashes"].items()}
-        abi = json.loads(contract["abi"])
-        runtime = ManticoreEVM._link(contract["bin-runtime"], libraries)
->>>>>>> 94c2f21b
+        warnings = ""
+
         return name, source_code, bytecode, runtime, srcmap, srcmap_runtime, hashes, abi, warnings
 
     @property
@@ -689,29 +622,18 @@
 
         truffle = json.loads(jfile)
         hashes = {}
-<<<<<<< HEAD
-        for item in truffle['abi']:
-            item_type = item['type']
-            if item_type in ('function'):
-                signature = SolidityMetadata.function_signature_for_name_and_inputs(item['name'], item['inputs'])
-                hashes[signature] = int("0x" + sha3.keccak_256(signature.encode()).hexdigest()[:8], 16)
-                if 'signature' in item:
-                    if item['signature'] != f'0x{hashes[signature]}':
-                        raise Exception(f"Something wrong with the sha3 of the method {signature} signature (a.k.a. the hash)")
-=======
         for item in truffle["abi"]:
             item_type = item["type"]
             if item_type in ("function"):
                 signature = SolidityMetadata.function_signature_for_name_and_inputs(
                     item["name"], item["inputs"]
                 )
-                hashes[signature] = sha3.keccak_256(signature.encode()).hexdigest()[:8]
+                hashes[signature] = int("0x" + sha3.keccak_256(signature.encode()).hexdigest()[:8], 16)
                 if "signature" in item:
                     if item["signature"] != f"0x{hashes[signature]}":
                         raise Exception(
                             f"Something wrong with the sha3 of the method {signature} signature (a.k.a. the hash)"
                         )
->>>>>>> 94c2f21b
 
         if contract_name is None:
             contract_name = truffle["contractName"]
@@ -763,10 +685,6 @@
             return None
         return contract_account
 
-<<<<<<< HEAD
-    def solidity_create_contract(self, source_code, owner, name=None, contract_name=None, libraries=None,
-                                 balance=0, address=None, args=(), gas=None, crytic_compile_args=dict()):
-=======
     def solidity_create_contract(
         self,
         source_code,
@@ -777,12 +695,9 @@
         balance=0,
         address=None,
         args=(),
-        solc_bin=None,
-        solc_remaps=[],
-        working_dir=None,
         gas=None,
+        crytic_compile_args=dict()
     ):
->>>>>>> 94c2f21b
         """ Creates a solidity contract and library dependencies
 
             :param source_code: solidity source code
@@ -811,19 +726,12 @@
         while contract_names:
             contract_name_i = contract_names.pop()
             try:
-<<<<<<< HEAD
-                compile_results = self._compile(source_code, contract_name_i,
-                                                libraries=deps, crytic_compile_args=crytic_compile_args)
-=======
                 compile_results = self._compile(
                     source_code,
                     contract_name_i,
                     libraries=deps,
-                    solc_bin=solc_bin,
-                    solc_remaps=solc_remaps,
-                    working_dir=working_dir,
+                    crytic_compile_args=crytic_compile_args
                 )
->>>>>>> 94c2f21b
                 md = SolidityMetadata(*compile_results)
                 if contract_name_i == contract_name:
                     constructor_types = md.get_constructor_arguments()
@@ -1239,23 +1147,9 @@
 
         return constraint
 
-<<<<<<< HEAD
-    def multi_tx_analysis(self, solidity_filename, contract_name=None,
-                          tx_limit=None, tx_use_coverage=True,
-                          tx_send_ether=True, tx_account="attacker", tx_preconstrain=False, args=None, crytic_compile_args=dict()):
-        owner_account = self.create_account(balance=1000, name='owner')
-        attacker_account = self.create_account(balance=1000, name='attacker')
-        # Pretty print
-        logger.info("Starting symbolic create contract")
-
-        contract_account = self.solidity_create_contract(solidity_filename, contract_name=contract_name,
-                                                         owner=owner_account, args=args,
-                                                         crytic_compile_args=crytic_compile_args)
-=======
     def multi_tx_analysis(
         self,
         solidity_filename,
-        working_dir=None,
         contract_name=None,
         tx_limit=None,
         tx_use_coverage=True,
@@ -1263,6 +1157,7 @@
         tx_account="attacker",
         tx_preconstrain=False,
         args=None,
+        crytic_compile_args=dict()
     ):
         owner_account = self.create_account(balance=1000, name="owner")
         attacker_account = self.create_account(balance=1000, name="attacker")
@@ -1275,9 +1170,8 @@
                 contract_name=contract_name,
                 owner=owner_account,
                 args=args,
-                working_dir=working_dir,
+                crytic_compile_args=crytic_compile_args,
             )
->>>>>>> 94c2f21b
 
         if tx_account == "attacker":
             tx_account = [attacker_account]
