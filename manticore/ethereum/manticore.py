import copy
import itertools
import binascii
import json
import logging
import string
from multiprocessing import Queue, Process
from queue import Empty as EmptyQueue
from typing import Dict, Optional, Union
from enum import Enum
import io
import pyevmasm as EVMAsm
import random
import sha3
import tempfile

from crytic_compile import CryticCompile, InvalidCompilation, is_supported

from ..core.manticore import ManticoreBase
from ..core.smtlib import (
    ConstraintSet,
    Array,
    ArrayProxy,
    BitVec,
    Operators,
    BoolConstant,
    BoolOperation,
    Expression,
    issymbolic,
    simplify
)
from ..core.state import TerminateState, AbandonState
from .account import EVMContract, EVMAccount, ABI
from .detectors import Detector
from .solidity import SolidityMetadata
from .state import State
from ..exceptions import EthereumError, DependencyError, NoAliveStates
from ..platforms import evm
from ..utils import config, log
from ..utils.deprecated import deprecated
from ..utils.helpers import PickleSerializer

logger = logging.getLogger(__name__)
logging.getLogger("CryticCompile").setLevel(logging.ERROR)
<<<<<<< HEAD


class Sha3Type(Enum):
    """Used as configuration constant for choosing sha3 flavor"""

    concretize = "concretize"
    symbolicate = "symbolicate"
    timetravel = "timetravel"
    functions = "functions"
=======
>>>>>>> f2099bd2

    def title(self):
        return self._name_.title()

    @classmethod
    def from_string(cls, name):
        return cls.__members__[name]


consts = config.get_group("evm")
consts.add("defaultgas", 3000000, "Default gas value for ethereum transactions.")
consts.add(
    "sha3",
    default=Sha3Type.concretize,
    description="concretize(*): sound simple concretization\nsymbolicate: unsound symbolication with gout of cycle FP killing\ntimetravel: best effort is done on the spot using current and future information :-O\nfunctions: sha3 is replaced by a uninstantiated function, requires solver support",
)


def flagged(flag):
    """
    Return special character denoting concretization happened.
    """
    return "(*)" if flag else ""


def write_findings(method, lead_space, address, pc, at_init=""):
    """
    Writes contract address and EVM program counter indicating whether counter was read at constructor
    :param method: pointer to the object with the write method
    :param lead_space: leading white space
    :param address: contract address
    :param pc: program counter
    :param at_init: Boolean
    :return: pass
    """
    method.write(f"{lead_space}Contract: {address:#x}")
    method.write(
        f'{lead_space}EVM Program counter: {pc:#x}{" (at constructor)" if at_init else ""}\n'
    )


def calculate_coverage(runtime_bytecode, seen):
    """ Calculates what percentage of runtime_bytecode has been seen """
    count, total = 0, 0
    bytecode = SolidityMetadata._without_metadata(runtime_bytecode)
    for i in EVMAsm.disassemble_all(bytecode):
        if i.pc in seen:
            count += 1
        total += 1

    if total == 0:
        # No runtime_bytecode
        return 0
    return count * 100.0 / total


class ManticoreEVM(ManticoreBase):
    """ Manticore EVM manager

        Usage Ex::

            from manticore.ethereum import ManticoreEVM, ABI
            m = ManticoreEVM()
            #And now make the contract account to analyze
            source_code = '''
                pragma solidity ^0.4.15;
                contract AnInt {
                    uint private i=0;
                    function set(uint value){
                        i=value
                    }
                }
            '''
            #Initialize user and contracts
            user_account = m.create_account(balance=1000)
            contract_account = m.solidity_create_contract(source_code, owner=user_account, balance=0)
            contract_account.set(12345, value=100)

            m.finalize()
    """

    def make_symbolic_buffer(self, size, name=None, avoid_collisions=False):
        """ Creates a symbolic buffer of size bytes to be used in transactions.
            You can operate on it normally and add constraints to manticore.constraints
            via manticore.constrain(constraint_expression)

            Example use::

                symbolic_data = m.make_symbolic_buffer(320)
                m.constrain(symbolic_data[0] == 0x65)
                m.transaction(caller=attacker_account,
                                address=contract_account,
                                data=symbolic_data,
                                value=100000 )
        """
        if name is None:
            name = "TXBUFFER"
            avoid_collisions = True

        return self.constraints.new_array(
            index_bits=256,
            name=name,
            index_max=size,
            value_bits=8,
            taint=frozenset(),
            avoid_collisions=avoid_collisions,
        )

    def make_symbolic_value(self, nbits=256, name=None):
        """ Creates a symbolic value, normally a uint256, to be used in transactions.
            You can operate on it normally and add constraints to manticore.constraints
            via manticore.constrain(constraint_expression)

            Example use::

                symbolic_value = m.make_symbolic_value()
                m.constrain(symbolic_value > 100)
                m.constrain(symbolic_value < 1000)
                m.transaction(caller=attacker_account,
                                address=contract_account,
                                data=data,
                                value=symbolic_value )

        """
        avoid_collisions = False
        if name is None:
            name = "SVALUE"
            avoid_collisions = True
        return self.constraints.new_bitvec(nbits, name=name, avoid_collisions=avoid_collisions)

    def make_symbolic_address(self, *accounts, name=None, select="both"):
        """
        Creates a symbolic address and constrains it to pre-existing addresses or the 0 address.

        :param name: Name of the symbolic variable. Defaults to 'TXADDR' and later to 'TXADDR_<number>'
        :param select: Whether to select contracts or normal accounts. Not implemented for now.
        :return: Symbolic address in form of a BitVecVariable.
        """
        if select not in ("both", "normal", "contract"):
            raise EthereumError("Wrong selection type")
        #if select in ("normal", "contract"):
            # FIXME need to select contracts or normal accounts
        #    raise NotImplemented
        if not accounts:
            accounts = self._accounts.values()
        avoid_collisions = False
        if name is None:
            name = "TXADDR"
            avoid_collisions = True

        symbolic_address = self.constraints.new_bitvec(
            160, name=name, avoid_collisions=avoid_collisions
        )

        constraint = symbolic_address == 0
        for account in accounts:
            if select == 'contract' and not self.get_code(account):
                continue
            if select == 'normal' and self.get_code(account):
                continue
            constraint = Operators.OR(symbolic_address == int(account), constraint)
        self.constrain(constraint)

        return symbolic_address

    def constrain(self, constraint):
        if self.count_states() == 0:
            self.constraints.add(constraint)
        else:
            for state in self.all_states:
                state.constrain(constraint)

    @staticmethod
<<<<<<< HEAD
=======
    def compile(
        source_code, contract_name=None, libraries=None, runtime=False, crytic_compile_args=dict()
    ):
        """ Get initialization bytecode from a Solidity source code """
        name, source_code, init_bytecode, runtime_bytecode, srcmap, srcmap_runtime, hashes, abi, warnings = ManticoreEVM._compile(
            source_code, contract_name, libraries, crytic_compile_args
        )
        if runtime:
            return runtime_bytecode
        return init_bytecode

    @staticmethod
>>>>>>> f2099bd2
    def _link(bytecode, libraries=None):
        has_dependencies = "_" in bytecode
        hex_contract = bytecode
        if has_dependencies:
            deps = {}
            pos = 0
            while pos < len(hex_contract):
                if hex_contract[pos] == "_":
                    lib_placeholder = hex_contract[pos : pos + 40]
                    # This is all very weak...
                    # Contract names starting/ending with _ ?
                    # Contract names longer than 40 bytes ?
                    if ":" in lib_placeholder:
                        # __/tmp/tmp_9k7_l:Manticore______________
                        lib_name = lib_placeholder.split(":")[1].strip("_")
                        deps.setdefault(lib_name, []).append(pos)
                    else:
                        lib_name = lib_placeholder.strip("_")
                        deps.setdefault(lib_name, []).append(pos)
                    pos += 40
                else:
                    pos += 2

            if libraries is None:
                raise DependencyError(deps.keys())
            libraries = dict(libraries)
            hex_contract_lst = list(hex_contract)
            for lib_name, pos_lst in deps.items():
                try:
                    lib_address = libraries[lib_name]
                except KeyError:
                    raise DependencyError([lib_name])
                for pos in pos_lst:
                    hex_contract_lst[pos : pos + 40] = "%040x" % int(lib_address)
            hex_contract = "".join(hex_contract_lst)
        return bytearray(binascii.unhexlify(hex_contract))

    @staticmethod
    def _compile_through_crytic_compile(filename, contract_name, libraries, crytic_compile_args):
        """
        :param filename: filename to compile
        :param contract_name: contract to extract
        :param libraries: an itemizable of pairs (library_name, address)
        :param crytic_compile_args: crytic compile options (https://github.com/crytic/crytic-compile/wiki/Configuration)
        :type crytic_compile_args: dict
        :return:
        """
        try:

            if crytic_compile_args:
                crytic_compile = CryticCompile(filename, **crytic_compile_args)
            else:
                crytic_compile = CryticCompile(filename)

            if not contract_name:
                if len(crytic_compile.contracts_names_without_libraries) > 1:
                    raise EthereumError(
                        f"Solidity file must contain exactly one contract or you must use a `--contract` parameter to specify one. Contracts found: {', '.join(crytic_compile.contracts_names)}"
                    )
                contract_name = list(crytic_compile.contracts_names_without_libraries)[0]

            if contract_name not in crytic_compile.contracts_names:
                raise ValueError(f"Specified contract not found: {contract_name}")

            name = contract_name

            libs = crytic_compile.libraries_names(name)
            if libraries:
                libs = [l for l in libs if l not in libraries]
            if libs:
                raise DependencyError(libs)

            bytecode = bytes.fromhex(crytic_compile.bytecode_init(name, libraries))
            runtime = bytes.fromhex(crytic_compile.bytecode_runtime(name, libraries))
            srcmap = crytic_compile.srcmap_init(name)
            srcmap_runtime = crytic_compile.srcmap_runtime(name)
            hashes = crytic_compile.hashes(name)
            abi = crytic_compile.abi(name)

            filename = crytic_compile.filename_of_contract(name).absolute
            with open(filename) as f:
                source_code = f.read()

            return name, source_code, bytecode, runtime, srcmap, srcmap_runtime, hashes, abi

        except InvalidCompilation as e:
            raise EthereumError(
                f"Errors : {e}\n. Solidity failed to generate bytecode for your contract. Check if all the abstract functions are implemented. "
            )

    @staticmethod
<<<<<<< HEAD
=======
    def _compile_through_crytic_compile(filename, contract_name, libraries, crytic_compile_args):
        """
        :param filename: filename to compile
        :param contract_name: contract to extract
        :param libraries: an itemizable of pairs (library_name, address)
        :param crytic_compile_args: crytic compile options (https://github.com/crytic/crytic-compile/wiki/Configuration)
        :type crytic_compile_args: dict
        :return:
        """
        try:

            if crytic_compile_args:
                crytic_compile = CryticCompile(filename, **crytic_compile_args)
            else:
                crytic_compile = CryticCompile(filename)

            if not contract_name:
                if len(crytic_compile.contracts_names_without_libraries) > 1:
                    raise EthereumError(
                        f"Solidity file must contain exactly one contract or you must use a `--contract` parameter to specify one. Contracts found: {', '.join(crytic_compile.contracts_names)}"
                    )
                contract_name = list(crytic_compile.contracts_names_without_libraries)[0]

            if contract_name not in crytic_compile.contracts_names:
                raise ValueError(f"Specified contract not found: {contract_name}")

            name = contract_name

            libs = crytic_compile.libraries_names(name)
            if libraries:
                libs = [l for l in libs if l not in libraries]
            if libs:
                raise DependencyError(libs)

            bytecode = bytes.fromhex(crytic_compile.bytecode_init(name, libraries))
            runtime = bytes.fromhex(crytic_compile.bytecode_runtime(name, libraries))
            srcmap = crytic_compile.srcmap_init(name)
            srcmap_runtime = crytic_compile.srcmap_runtime(name)
            hashes = crytic_compile.hashes(name)
            abi = crytic_compile.abi(name)

            filename = crytic_compile.filename_of_contract(name).absolute
            with open(filename) as f:
                source_code = f.read()

            return (name, source_code, bytecode, runtime, srcmap, srcmap_runtime, hashes, abi)

        except InvalidCompilation as e:
            raise EthereumError(
                f"Errors : {e}\n. Solidity failed to generate bytecode for your contract. Check if all the abstract functions are implemented. "
            )

    @staticmethod
>>>>>>> f2099bd2
    def _compile(source_code, contract_name, libraries=None, crytic_compile_args=None):
        """ Compile a Solidity contract, used internally

            :param source_code: solidity source
            :type source_code: string (filename, directory, etherscan address) or a file handle
            :param contract_name: a string with the name of the contract to analyze
            :param libraries: an itemizable of pairs (library_name, address)
            :param crytic_compile_args: crytic compile options (https://github.com/crytic/crytic-compile/wiki/Configuration)
            :type crytic_compile_args: dict
            :return: name, source_code, bytecode, srcmap, srcmap_runtime, hashes
            :return: name, source_code, bytecode, runtime, srcmap, srcmap_runtime, hashes, abi, warnings
        """

        crytic_compile_args = dict() if crytic_compile_args is None else crytic_compile_args

        if isinstance(source_code, io.IOBase):
            source_code = source_code.name
<<<<<<< HEAD

        if isinstance(source_code, str) and not is_supported(source_code):
            # temp is garbage collected at the end of this func
            temp = tempfile.NamedTemporaryFile("w+", suffix=".sol")
            temp.write(source_code)
            temp.flush()
            source_code = temp.name

        compilation_result = ManticoreEVM._compile_through_crytic_compile(
                source_code, contract_name, libraries, crytic_compile_args
            )

        name, source_code, bytecode, runtime, srcmap, srcmap_runtime, hashes, abi = (
            compilation_result
        )
        warnings = ""

        return name, source_code, bytecode, runtime, srcmap, srcmap_runtime, hashes, abi, warnings
=======

        if isinstance(source_code, str) and not is_supported(source_code):
            with tempfile.NamedTemporaryFile("w+", suffix=".sol") as temp:
                temp.write(source_code)
                temp.flush()
                compilation_result = ManticoreEVM._compile_through_crytic_compile(
                    temp.name, contract_name, libraries, crytic_compile_args
                )
        else:
            compilation_result = ManticoreEVM._compile_through_crytic_compile(
                source_code, contract_name, libraries, crytic_compile_args
            )

        name, source_code, bytecode, runtime, srcmap, srcmap_runtime, hashes, abi = (
            compilation_result
        )
        warnings = ""

        return (name, source_code, bytecode, runtime, srcmap, srcmap_runtime, hashes, abi, warnings)
>>>>>>> f2099bd2

    @property
    def accounts(self):
        return dict(self._accounts)

    def account_name(self, address):
        for name, account in self._accounts.items():
            if account.address == address:
                return name
        return "0x{:x}".format(address)

    @property
    def normal_accounts(self):
        return {
            name: account
            for name, account in self._accounts.items()
            if not isinstance(account, EVMContract)
        }

    @property
    def contract_accounts(self):
        return {
            name: account
            for name, account in self._accounts.items()
            if isinstance(account, EVMContract)
        }

    def get_account(self, name):
        return self._accounts[name]

    def __init__(self, workspace_url: str = None, policy: str = "random"):
        """
        A Manticore EVM manager
        :param workspace_url: workspace folder name
        :param policy: scheduling priority
        """
        # Make the constraint store
        constraints = ConstraintSet()
        # make the ethereum world state
        world = evm.EVMWorld(constraints)
        initial_state = State(constraints, world)
        super().__init__(initial_state, workspace_url=workspace_url, policy=policy)
        self.subscribe("will_terminate_state", self._terminate_state_callback)
        self.subscribe("did_evm_execute_instruction", self._did_evm_execute_instruction_callback)
        consts.sha3 =consts.sha3.symbolicate
        if consts.sha3 is consts.sha3.timetravel:
            self.subscribe("on_symbolic_function", self._on_timetravel)
        elif consts.sha3 is consts.sha3.concretize:
            self.subscribe("on_symbolic_function", self._on_concretize)
        elif consts.sha3 is consts.sha3.symbolicate:
            self.subscribe("on_symbolic_function", self.on_unsound_symbolication)
        else:
            # if consts.sha3 is consts.sha3.function:
            raise NotImplemented

        self._accounts = dict()
        self._serializer = PickleSerializer()

        self.constraints = constraints
        self.detectors = {}
        self.metadata: Dict[int, SolidityMetadata] = {}


    @property
    def world(self):
        """ The world instance or None if there is more than one state """
        return self.get_world()

    # deprecate this 5 in favor of for state in m.all_states: do stuff?
    @property
    @deprecated("You should iterate over `m.all_states` instead.")
    def completed_transactions(self):
        with self.locked_context("ethereum") as context:
            return context["_completed_transactions"]

    @deprecated("You should use the `platform` member of a `state` insteance instead.")
    def get_world(self, state_id=None):
        """ Returns the evm world of `state_id` state. """
        if state_id is None:
            state_id = self._ready_states[0]

        state = self._load(state_id)
        if state is None:
            return None
        else:
            return state.platform

    @deprecated("Instead, call `get_balance` on a state instance")
    def get_balance(self, address, state_id=None):
        """ Balance for account `address` on state `state_id` """
        if isinstance(address, EVMAccount):
            address = int(address)
        return self.get_world(state_id).get_balance(address)

    @deprecated("Instead, call `get_storage_data` on a state instance")
    def get_storage_data(self, address, offset, state_id=None):
        """ Storage data for `offset` on account `address` on state `state_id` """
        if isinstance(address, EVMAccount):
            address = int(address)
        return self.get_world(state_id).get_storage_data(address, offset)

    @deprecated("Instead, call `get_code` on a state instance")
    def get_code(self, address, state_id=None):
        """ Storage data for `offset` on account `address` on state `state_id` """
        if isinstance(address, EVMAccount):
            address = int(address)
        return self.get_world(state_id).get_code(address)

    @deprecated("Instead, use `state.last_transaction.return_data` on a state instance")
    def last_return(self, state_id=None):
        """ Last returned buffer for state `state_id` """
        state = self.load(state_id)
        return state.platform.last_transaction.return_data

    @deprecated("Instead, use `state.transactions` on a state instance")
    def transactions(self, state_id=None):
        """ Transactions list for state `state_id` """
        state = self._load(state_id)
        return state.platform.transactions

    @deprecated("Instead, use `state.transactions` on a state instance")
    def human_transactions(self, state_id=None):
        """ Transactions list for state `state_id` """
        state = self.load(state_id)
        return state.platform.human_transactions

    def make_symbolic_arguments(self, types):
        """
            Build a reasonable set of symbolic arguments matching the types list
        """
        from . import abitypes

        return self._make_symbolic_arguments(abitypes.parse(types))

    def _make_symbolic_arguments(self, ty):
        """ This makes a tuple of symbols to be used as arguments of type ty"""

        # If the types describe an string or an array this will produce strings
        # or arrays of a default size.
        # TODO: add a configuration constant for these two
        default_string_size = 32
        default_array_size = 32
        if ty[0] in ("int", "uint"):
            result = self.make_symbolic_value()
        elif ty[0] == "bytesM":
            result = self.make_symbolic_buffer(size=ty[1])
        elif ty[0] == "function":
            address = self.make_symbolic_value()
            func_id = self.make_symbolic_buffer(size=4)
            result = (address, func_id)
        elif ty[0] in ("bytes", "string"):
            result = self.make_symbolic_buffer(size=default_string_size)
        elif ty[0] == "tuple":
            result = ()
            for ty_i in ty[1]:
                result += (self._make_symbolic_arguments(ty_i),)
        elif ty[0] == "array":
            result = []
            rep = ty[1]
            if rep is None:
                rep = default_array_size
            for _ in range(rep):
                result.append(self._make_symbolic_arguments(ty[2]))
        else:
            raise NotImplemented

        return result

<<<<<<< HEAD
=======
    def json_create_contract(
        self,
        jfile,
        owner=None,
        name=None,
        contract_name=None,
        balance=0,
        gas=None,
        network_id=None,
        args=(),
    ):
        """ Creates a solidity contract based on a truffle json artifact.
            https://github.com/trufflesuite/truffle/tree/develop/packages/truffle-contract-schema

            :param jfile: truffle json artifact
            :type jfile: str or IOBase
            :param owner: owner account (will be default caller in any transactions)
            :type owner: int or EVMAccount
            :param contract_name: Name of the contract to analyze (optional if there is a single one in the source code)
            :type contract_name: str
            :param balance: balance to be transferred on creation
            :type balance: int or BitVecVariable
            :param gas: gas budget for each contract creation needed (may be more than one if several related contracts defined in the solidity source)
            :type gas: int
            :param network_id: Truffle network id to instantiate
            :param tuple args: constructor arguments
            :rtype: EVMAccount
        """

        if isinstance(jfile, io.IOBase):
            jfile = jfile.read()
        elif isinstance(jfile, bytes):
            jfile = str(jfile, "utf-8")
        elif not isinstance(jfile, str):
            raise TypeError(f"source code bad type: {type(jfile).__name__}")

        truffle = json.loads(jfile)
        hashes = {}
        for item in truffle["abi"]:
            item_type = item["type"]
            if item_type in ("function"):
                signature = SolidityMetadata.function_signature_for_name_and_inputs(
                    item["name"], item["inputs"]
                )
                hashes[signature] = int(
                    "0x" + sha3.keccak_256(signature.encode()).hexdigest()[:8], 16
                )
                if "signature" in item:
                    if item["signature"] != f"0x{hashes[signature]}":
                        raise Exception(
                            f"Something wrong with the sha3 of the method {signature} signature (a.k.a. the hash)"
                        )

        if contract_name is None:
            contract_name = truffle["contractName"]

        if network_id is None:
            if len(truffle["networks"]) > 1:
                raise Exception("Network id not specified")
            if len(truffle["networks"]) == 1:
                network_id = list(truffle["networks"].keys())[0]
        if network_id in truffle["networks"]:
            temp_dict = truffle["networks"][network_id]["links"]
            links = dict((k, int(v["address"], 0)) for k, v in temp_dict.items())
        else:
            links = ()

        source_code = truffle["source"]
        bytecode = self._link(truffle["bytecode"][2:], links)
        runtime = self._link(truffle["deployedBytecode"][2:], links)
        if "sourceMap" in truffle:
            srcmap = truffle["sourceMap"].split(";")
        else:
            srcmap_runtime = []
        if "deployedSourceMap" in truffle:
            srcmap_runtime = truffle["deployedSourceMap"].split(";")
        else:
            srcmap_runtime = []
        abi = truffle["abi"]
        md = SolidityMetadata(
            contract_name, source_code, bytecode, runtime, srcmap, srcmap_runtime, hashes, abi, b""
        )
        constructor_types = md.get_constructor_arguments()
        if constructor_types != "()":
            if args is None:
                args = self.make_symbolic_arguments(constructor_types)

            constructor_data = ABI.serialize(constructor_types, *args)
        else:
            constructor_data = b""

        contract_account = self.create_contract(
            owner=owner, balance=balance, init=md._init_bytecode + constructor_data, gas=gas
        )

        if contract_account is None:
            raise EthereumError(f"Failed to build contract {contract_name}")
        self.metadata[int(contract_account)] = md

        if not self.count_ready_states() or len(self.get_code(contract_account)) == 0:
            return None
        return contract_account

>>>>>>> f2099bd2
    def solidity_create_contract(
        self,
        source_code,
        owner,
        name=None,
        contract_name=None,
        libraries=None,
        balance=0,
        address=None,
        args=(),
        gas=None,
<<<<<<< HEAD
        compile_args=None,
=======
        crytic_compile_args=None,
>>>>>>> f2099bd2
    ):
        """ Creates a solidity contract and library dependencies

            :param source_code: solidity source code
            :type source_code: string (filename, directory, etherscan address) or a file handle
            :param owner: owner account (will be default caller in any transactions)
            :type owner: int or EVMAccount
            :param contract_name: Name of the contract to analyze (optional if there is a single one in the source code)
            :type contract_name: str
            :param balance: balance to be transferred on creation
            :type balance: int or BitVecVariable
            :param address: the address for the new contract (optional)
            :type address: int or EVMAccount
            :param tuple args: constructor arguments
<<<<<<< HEAD
            :param compile_args: crytic compile options (https://github.com/crytic/crytic-compile/wiki/Configuration)
            :type compile_args: dict
=======
            :param crytic_compile_args: crytic compile options (https://github.com/crytic/crytic-compile/wiki/Configuration)
            :type crytic_compile_args: dict
>>>>>>> f2099bd2
            :param gas: gas budget for each contract creation needed (may be more than one if several related contracts defined in the solidity source)
            :type gas: int
            :rtype: EVMAccount
        """

<<<<<<< HEAD
        if compile_args is None:
            compile_args = dict()
=======
        crytic_compile_args = dict() if crytic_compile_args is None else crytic_compile_args
>>>>>>> f2099bd2

        if libraries is None:
            deps = {}
        else:
            deps = dict(libraries)

        contract_names = [contract_name]
        while contract_names:
            contract_name_i = contract_names.pop()
            try:
                compile_results = self._compile(
                    source_code,
                    contract_name_i,
                    libraries=deps,
<<<<<<< HEAD
                    crytic_compile_args=compile_args,
=======
                    crytic_compile_args=crytic_compile_args,
>>>>>>> f2099bd2
                )
                md = SolidityMetadata(*compile_results)
                if contract_name_i == contract_name:
                    constructor_types = md.get_constructor_arguments()

                    if constructor_types != "()":
                        if args is None:
                            args = self.make_symbolic_arguments(constructor_types)

                        constructor_data = ABI.serialize(constructor_types, *args)
                    else:
                        constructor_data = b""

                    if balance != 0:
                        if not md.constructor_abi["payable"]:
                            raise EthereumError(
                                f"Can't create solidity contract with balance ({balance}) "
                                f"different than 0 because the contract's constructor is not payable."
                            )
                        elif self.world.get_balance(owner.address) < balance:
                            raise EthereumError(
                                f"Can't create solidity contract with balance ({balance}) "
                                f"because the owner account ({owner}) has insufficient balance "
                                f"({self.world.get_balance(owner.address)})."
                            )

                    contract_account = self.create_contract(
                        owner=owner,
                        balance=balance,
                        address=address,
                        init=md._init_bytecode + constructor_data,
                        name=name,
                        gas=gas,
                    )
                else:
                    contract_account = self.create_contract(owner=owner, init=md._init_bytecode)

                if contract_account is None:
                    raise EthereumError("Failed to build contract %s" % contract_name_i)
                self.metadata[int(contract_account)] = md

                deps[contract_name_i] = int(contract_account)
            except DependencyError as e:
                contract_names.append(contract_name_i)
                for lib_name in e.lib_names:
                    if lib_name not in deps:
                        contract_names.append(lib_name)
            except EthereumError as e:
                logger.error(e)
                self.kill()
                raise
            except Exception as e:
                self.kill()
                raise

        # If the contract was created successfully in at least 1 state return account
        for state in self.ready_states:
            if state.platform.get_code(int(contract_account)):
                return contract_account
        return None

    def get_nonce(self, address):
        # type forgiveness:
        address = int(address)
        # get all nonces for states containing this address:
        nonces = set(
            state.platform.get_nonce(address)
            for state in self.ready_states
            if address in state.platform
        )
        if not nonces:
            raise NoAliveStates("There are no alive states containing address %x" % address)
        elif len(nonces) != 1:
            # if there are multiple states with this address, they all have to have the same nonce:
            raise EthereumError(
                "Cannot increase the nonce of address %x because it exists in multiple states with different nonces"
                % address
            )
        else:
            return next(iter(nonces))

    def create_contract(self, owner, balance=0, address=None, init=None, name=None, gas=None):
        """ Creates a contract

            :param owner: owner account (will be default caller in any transactions)
            :type owner: int or EVMAccount
            :param balance: balance to be transferred on creation
            :type balance: int or BitVecVariable
            :param int address: the address for the new contract (optional)
            :param str init: initializing evm bytecode and arguments
            :param str name: a unique name for reference
            :param gas: gas budget for the creation/initialization of the contract
            :rtype: EVMAccount
        """
        if not self.count_ready_states():
            raise NoAliveStates

        nonce = self.get_nonce(owner)
        expected_address = evm.EVMWorld.calculate_new_address(int(owner), nonce=nonce)

        if address is None:
            address = expected_address
        elif address != expected_address:
            raise EthereumError(
                "Address was expected to be %x but was given %x" % (expected_address, address)
            )

        # Name check
        if name is None:
            name = self._get_uniq_name("contract")
        if name in self._accounts:
            # Account name already used
            raise EthereumError("Name already used")

        self._transaction("CREATE", owner, balance, address, data=init, gaslimit=gas)
        # TODO detect failure in the constructor

        self._accounts[name] = EVMContract(
            address=address, manticore=self, default_caller=owner, name=name
        )
        return self.accounts[name]

    def _get_uniq_name(self, stem):
        count = 0
        for name_i in self.accounts.keys():
            if name_i.startswith(stem):
                try:
                    count = max(count, int(name_i[len(stem) :]) + 1)
                except Exception:
                    pass
        name = "{:s}{:d}".format(stem, count)
        assert name not in self.accounts
        return name

    def _all_addresses(self):
        """ Returns all addresses in all running states """
        ret = set()
        for state in self.ready_states:
            ret |= set(state.platform.accounts)
        return ret

    def new_address(self):
        """ Create a fresh 160bit address """
        all_addresses = self._all_addresses()
        while True:
            new_address = random.randint(100, pow(2, 160))
            if new_address not in all_addresses:
                return new_address

    def transaction(self, caller, address, value, data, gas=None):
        """ Issue a symbolic transaction in all running states

            :param caller: the address of the account sending the transaction
            :type caller: int or EVMAccount
            :param address: the address of the contract to call
            :type address: int or EVMAccount
            :param value: balance to be transfered on creation
            :type value: int or BitVecVariable
            :param data: initial data
            :param gas: gas budget
            :raises NoAliveStates: if there are no alive states to execute
        """
        self._transaction("CALL", caller, value=value, address=address, data=data, gaslimit=gas)

    def create_account(self, balance=0, address=None, code=None, name=None):
        """ Low level creates an account. This won't generate a transaction.

            :param balance: balance to be set on creation (optional)
            :type balance: int or BitVecVariable
            :param address: the address for the new account (optional)
            :type address: int
            :param code: the runtime code for the new account (None means normal account), str or bytes (optional)
            :param name: a global account name eg. for use as reference in the reports (optional)
            :return: an EVMAccount
        """
        # Need at least one state where to apply this
        if not self.count_ready_states():
            raise NoAliveStates

        # Name check
        if name is None:
            if code is None:
                name = self._get_uniq_name("normal")
            else:
                name = self._get_uniq_name("contract")
        if name in self._accounts:
            # Account name already used
            raise EthereumError("Name already used")

        # Balance check
        if not isinstance(balance, int):
            raise EthereumError("Balance invalid type")

        if isinstance(code, str):
            code = bytes(code, "utf-8")
        if code is not None and not isinstance(code, (bytes, Array)):
            raise EthereumError("code bad type")

        # Address check
        # Let's just choose the address ourself. This is not yellow paper material
        if address is None:
            address = self.new_address()
        if not isinstance(address, int):
            raise EthereumError("A concrete address is needed")
        assert address is not None
        if address in map(int, self.accounts.values()):
            # Address already used
            raise EthereumError("Address already used")

        # To avoid going full crazy we maintain a global list of addresses
        # Different states may CREATE a different set of accounts.
        # Accounts created by a human have the same address in all states.
        for state in self.ready_states:
            world = state.platform

            if "_pending_transaction" in state.context:
                raise EthereumError("This is bad. There should not be a pending transaction")

            if address in world.accounts:
                # Address already used
                raise EthereumError(
                    "This is bad. Same address is used for different contracts in different states"
                )
            world.create_account(address, balance, code=code, storage=None)

        self._accounts[name] = EVMAccount(address, manticore=self, name=name)
        return self.accounts[name]

    def _migrate_tx_expressions(self, state, caller, address, value, data):
        # Copy global constraints into each state.
        # We should somehow remember what has been copied to each state
        # In a second transaction we should only add new constraints.
        # And actually only constraints related to whatever we are using in
        # the tx. This is a FIXME
        global_constraints = self.constraints

        # Normally users will be making these symbolic expressions by creating
        # global symbolic variables via ManticoreEVM.make_.... and those
        # global expressions need to be imported into each state when a tx
        # actually happens

        if issymbolic(caller):
            caller = state.migrate_expression(caller)

        if issymbolic(address):
            address = state.migrate_expression(address)

        if issymbolic(value):
            value = state.migrate_expression(value)

        if issymbolic(data):
            if isinstance(data, ArrayProxy):  # FIXME is this necessary here?
                data = data.array
            data = state.migrate_expression(data)
            if isinstance(data, Array):
                data = ArrayProxy(data)

        for c in global_constraints:
            state.constrain(c)

        return caller, address, value, data

    def _transaction(self, sort, caller, value=0, address=None, data=None, gaslimit=None, price=1):
        """ Initiates a transaction

            :param caller: caller account
            :type caller: int or EVMAccount
            :param int address: the address for the transaction (optional)
            :param value: value to be transferred
            :param price: the price of gas for this transaction. Mostly unused.
            :type value: int or BitVecVariable
            :param str data: initializing evm bytecode and arguments or transaction call data
            :param gaslimit: gas budget
            :rtype: EVMAccount
        """
        if gaslimit is None:
            gaslimit = consts.defaultgas
        # Type Forgiveness
        if isinstance(address, EVMAccount):
            address = int(address)
        if isinstance(caller, EVMAccount):
            caller = int(caller)
        # Defaults, call data is empty
        if data is None:
            data = bytearray(b"")
        if isinstance(data, (str, bytes)):
            data = bytearray(data)
        if not isinstance(data, (bytearray, Array)):
            raise TypeError("code bad type")

        # Check types
        if not isinstance(caller, (int, BitVec)):
            raise TypeError("Caller invalid type")

        if not isinstance(value, (int, BitVec)):
            raise TypeError("Value invalid type")

        if not isinstance(address, (int, BitVec)):
            raise TypeError("address invalid type")

        if not isinstance(price, int):
            raise TypeError("Price invalid type")

        # Check argument consistency and set defaults ...
        if sort not in ("CREATE", "CALL"):
            raise ValueError("unsupported transaction type")

        if sort == "CREATE":
            # When creating data is the init_bytecode + arguments
            if len(data) == 0:
                raise EthereumError("An initialization bytecode is needed for a CREATE")

        assert address is not None
        assert caller is not None

        # Transactions (like everything else) need at least one running state
        if not self.count_ready_states():
            raise NoAliveStates

        # To avoid going full crazy, we maintain a global list of addresses
        for state in self.ready_states:
            world = state.platform

            # if '_pending_transaction' in state.context:
            #    raise EthereumError("This is bad. It should not be a pending transaction")

            # Choose an address here, because it will be dependent on the caller's nonce in this state
            if address is None:
                if issymbolic(caller):
                    # TODO (ESultanik): In order to handle this case, we are going to have to do something like fork
                    # over all possible caller addresses.
                    # But this edge case will likely be extremely rare, if ever ecountered.
                    raise EthereumError(
                        "Manticore does not currently support contracts with symbolic addresses creating new contracts"
                    )
                address = world.new_address(caller)

            # Migrate any expression to state specific constraint set
            caller_migrated, address_migrated, value_migrated, data_migrated = self._migrate_tx_expressions(
                state, caller, address, value, data
            )

            # Different states may CREATE a different set of accounts. Accounts
            # that were crated by a human have the same address in all states.
            # This diverges from the yellow paper but at least we check that we
            # are not trying to create an already used address here
            if sort == "CREATE":
                if address in world.accounts:
                    # Address already used
                    raise EthereumError(
                        "This is bad. Same address is used for different contracts in different states"
                    )

            state.platform.start_transaction(
                sort=sort,
                address=address_migrated,
                price=price,
                data=data_migrated,
                caller=caller_migrated,
                value=value_migrated,
                gas=gaslimit,
            )

        # run over potentially several states and
        # generating potentially several others
        self.run()

        return address

    def preconstraint_for_call_transaction(
        self,
        address: Union[int, EVMAccount],
        data: Array,
        value: Optional[Union[int, Expression]] = None,
        contract_metadata: Optional[SolidityMetadata] = None,
    ) -> BoolOperation:
        """ Returns a constraint that excludes combinations of value and data that would cause an exception in the EVM
            contract dispatcher.

            :param address: address of the contract to call
            :param value: balance to be transferred (optional)
            :param data: symbolic transaction data
            :param contract_metadata: SolidityMetadata for the contract (optional)
        """
        if isinstance(address, EVMAccount):
            address = int(address)
        if not isinstance(address, int):
            raise TypeError("invalid address type")

        if not issymbolic(data):
            raise TypeError("data must be a symbolic array")

        if contract_metadata is None:
            contract_metadata = self.metadata.get(address)
            if contract_metadata is None:
                raise TypeError("no Solidity metadata available for the contract address")

        selectors = contract_metadata.function_selectors
        if not selectors or len(data) <= 4:
            return BoolConstant(True)

        symbolic_selector = data[:4]

        value_is_symbolic = issymbolic(value)

        constraint = None
        for selector in selectors:
            c = symbolic_selector == selector
            if value_is_symbolic and not contract_metadata.get_abi(selector)["payable"]:
                c = Operators.AND(c, value == 0)
            if constraint is None:
                constraint = c
            else:
                constraint = Operators.OR(constraint, c)

        return constraint

    def multi_tx_analysis(
        self,
        solidity_filename,
        contract_name=None,
        tx_limit=None,
        tx_use_coverage=True,
        tx_send_ether=True,
        tx_account="attacker",
        tx_preconstrain=False,
        args=None,
<<<<<<< HEAD
        compile_args=None,
=======
        crytic_compile_args=dict(),
>>>>>>> f2099bd2
    ):
        owner_account = self.create_account(balance=1000, name="owner")
        attacker_account = self.create_account(balance=1000, name="attacker")
        # Pretty print
        logger.info("Starting symbolic create contract")

        contract_account = self.solidity_create_contract(
            solidity_filename,
            contract_name=contract_name,
            owner=owner_account,
            args=args,
<<<<<<< HEAD
            compile_args=compile_args,
=======
            crytic_compile_args=crytic_compile_args,
>>>>>>> f2099bd2
        )

        if tx_account == "attacker":
            tx_account = [attacker_account]
        elif tx_account == "owner":
            tx_account = [owner_account]
        elif tx_account == "combo1":
            tx_account = [owner_account, attacker_account]
        else:
            self.kill()
            raise EthereumError(
                'The account to perform the symbolic exploration of the contract should be "attacker", "owner" or "combo1"'
            )

        if contract_account is None:
            logger.info("Failed to create contract: exception in constructor")
            return
        prev_coverage = 0
        current_coverage = 0
        tx_no = 0
        while (current_coverage < 100 or not tx_use_coverage) and not self.is_killed():
            try:
                logger.info("Starting symbolic transaction: %d", tx_no)

                # run_symbolic_tx
                symbolic_data = self.make_symbolic_buffer(320)
                if tx_send_ether:
                    value = self.make_symbolic_value()
                else:
                    value = 0

                if tx_preconstrain:
                    self.constrain(
                        self.preconstraint_for_call_transaction(
                            address=contract_account, data=symbolic_data, value=value
                        )
                    )
                self.transaction(
                    caller=tx_account[min(tx_no, len(tx_account) - 1)],
                    address=contract_account,
                    data=symbolic_data,
                    value=value,
                )

                logger.info(
                    "%d alive states, %d terminated states",
                    self.count_ready_states(),
                    self.count_terminated_states(),
                )
            except NoAliveStates:
                break

            # Check if the maximum number of tx was reached
            if tx_limit is not None and tx_no + 1 == tx_limit:
                break

            # Check if coverage has improved or not
            if tx_use_coverage:
                prev_coverage = current_coverage
                current_coverage = self.global_coverage(contract_account)
                found_new_coverage = prev_coverage < current_coverage

                if not found_new_coverage:
                    break

            tx_no += 1

    def run(self, **kwargs):
        # Ethereum can have several sequential runs each for a different human
        # transaction. Each human transaction post a tx over all READY states.
        # Some states will end in a REVERT or a failed TX ultimatelly changing
        # very little state. Only the gas spent (and perhaps the nonce) will change
        # in the state after the attempted and failed tx. These states are not
        # considered for exploration in the next human tx/run

        # To differentiate the terminated sucessful terminated states from the
        # reverted (or not very interesting) ManticoreEVM uses another list:
        # saved_states
        # At the begining of a human tx/run it should not be any saved state
        with self.locked_context("ethereum.saved_states", list) as saved_states:
            if saved_states:
                raise Exception("ethereum.saved_states should be empty")

        # Every state.world has its pending_transaction filled. The run will
        # process it and potentially generate several READY and.or TERMINATED states.
        super().run(**kwargs)

        # The run may have finished be timeout/cancel or by state exhaustion
        # At this point we potentially have some READY states and some TERMINATED states
        # No busy states though

        # If there are ready states still then it was a paused execution
        assert not self._ready_states
        assert not self._busy_states
        assert not self.is_running()

        # ManticoreEthereum decided at terminate_state_callback which state is
        # ready for next run and saved them at the context item
        # 'ethereum.saved_states'
        # Move successfully terminated states to ready states
        with self.locked_context("ethereum.saved_states", list) as saved_states:
            while saved_states:
                state_id = saved_states.pop()
                if state_id in self._terminated_states:
                    self._terminated_states.remove(state_id)
                    self._ready_states.append(state_id)

    # Callbacks
    def _on_concretize(self, state, func, data, result):
        if not issymbolic(data):
            y_concrete = func(data)
        else:
            with self.locked_context("ethereum") as context:
                # adding a single random example so we can explore further
                x_concrete = state.solve_one(data)
                y_concrete = func(x_concrete)

                # Lets contraint the data to the single sound concretization
                state.constrain(x_concrete == data)

        result.append(y_concrete)

    def _on_timetravel(self, state, func, data, result):
        if issymbolic(data):
            # will be updated with the buf->hash pairs to use
            known_hashes = {}
            # This updates the local copy of sha3 with the pairs we need to explore
            self._on_symbolic_sha3_callback_tt(state, data, known_hashes)

            # This builds a symbol in `value` that represents all the known sha3
            # as reported by ManticoreEVM
            value = None  # never used
            known_hashes_cond = False
            for key, hsh in known_hashes.items():
                # Ignore the key if the size wont match
                if len(key) == len(data):
                    cond = key == data
                    if known_hashes_cond is False:
                        value = hsh
                        known_hashes_cond = cond
                    else:
                        value = Operators.ITEBV(256, cond, hsh, value)
                        known_hashes_cond = Operators.OR(cond, known_hashes_cond)
        else:
            value = func(data)
            self._on_concrete_sha3_callback_tt(state, data, value)
            logger.info("Found a concrete SHA3 example %r -> %x", data, value)

        result.append(value)

    # Callbacks
    def _on_symbolic_sha3_callback_tt(self, state, data, known_hashes):
        """ INTERNAL USE """
        assert issymbolic(data), "Data should be symbolic here!"
        with self.locked_context("ethereum") as context:
            known_sha3 = context.get("_known_sha3", None)
            if known_sha3 is None:
                known_sha3 = set()


            sha3_states = context.get("_sha3_states", None)
            if sha3_states is None:
                sha3_states = dict()
            results = []
            # If know_hashes is true then there is a _known_ solution for the hash
            known_hashes_cond = False
            for key, value in known_sha3:
                assert not issymbolic(key), "Saved sha3 data,hash pairs should be concrete"
                cond = key == data
                # TODO consider disabling this solver query.
                if not state.can_be_true(cond):
                    continue
                results.append((key, value))
                known_hashes_cond = Operators.OR(cond, known_hashes_cond)

            # adding a single random example so we can explore further
            if not results or state.can_be_true(known_hashes_cond == False):
                with state as temp:
                    temp.constrain(known_hashes_cond == False)
                    data_concrete = temp.solve_one(data)
                data_hash = int(sha3.keccak_256(data_concrete).hexdigest(), 16)
                results.append((data_concrete, data_hash))
                known_hashes_cond = Operators.OR(data_concrete == data, known_hashes_cond)
                known_sha3.add((data_concrete, data_hash))

            not_known_hashes_cond = Operators.NOT(known_hashes_cond)

            # We need to fork/save the state
            #################################
            # save the state to secondary storage
            # Build and enqueue a state for each solution
            with state as temp_state:
                if temp_state.can_be_true(not_known_hashes_cond):
                    temp_state.constrain(not_known_hashes_cond)
                    state_id = self._workspace.save_state(temp_state)
                    # Save the size of the input buffer and all known hashes so
                    # we awake this state only when a _new_ sha3 pair for _this_
                    # size is found
                    sha3_states[state_id] = (len(data), [hsh for buf, hsh in known_sha3])
            context["_sha3_states"] = sha3_states
            context["_known_sha3"] = known_sha3

            if not state.can_be_true(known_hashes_cond):
                raise TerminateState("There is no matching sha3 pair, bailing out")
            state.constrain(known_hashes_cond)

            # send known hashes to evm
            known_hashes.update(results)

    def _on_concrete_sha3_callback_tt(self, state, buf, value):
        """ INTERNAL USE """
        with self.locked_context("ethereum", dict) as ethereum_context:
            known_sha3 = ethereum_context.get("_known_sha3", None)
            if known_sha3 is None:
                known_sha3 = set()

            sha3_states = ethereum_context.get("_sha3_states", None)
            if sha3_states is None:
                sha3_states = dict()

            for sha3_state_id, (size, hashes) in sha3_states.items():
                if size == len(buf) and value not in hashes:
                    sha3_states.remove(sha3_state_id)

                    # locked at locked_context()
                    # Enqueue it in the ready state list for processing
                    self._ready_states.append(sha3_state_id)
                    self._lock.notify_all()

            known_sha3.add((buf, value))
            ethereum_context["_known_sha3"] = known_sha3
            ethereum_context["_sha3_states"] = sha3_states

    # Callbacks for generic SYMB TABLE
    def on_unsound_symbolication(self, state, func, data, result):
        name = func.__name__
        # Save concrete unction
        with self.locked_context("ethereum", dict) as ethereum_context:
            functions = ethereum_context.get("symbolic_func", dict())
            functions[name] = func
            ethereum_context["symbolic_func"] = functions

        if issymbolic(data):
            """table: is a string used internally to identify the symbolic function
                data: is the symbolic value of the function domain
                known_pairs: in/out is a dictionary containing known pairs from {domain, range}"""
            data_var= state.new_symbolic_buffer(len(data))
            state.constrain(data_var == data)
            data = data_var

            # local_known_pairs is the pairs known locally for this symbolic function
            local_known_pairs = state.context.get(f"symbolic_func_sym_{name}", [])
            # lets make a fresh 256 bit symbol representing any potential hash
            value = state.new_symbolic_value(256)
            local_known_pairs.append((data, value))
            state.context[f"symbolic_func_sym_{name}"] = local_known_pairs
            # let it return just new_hash
        else:
            value = func(data)
            with self.locked_context("ethereum", dict) as ethereum_context:
                global_known_pairs = ethereum_context.get(f"symbolic_func_conc_{name}", set())
                global_known_pairs.add((data, value))
                ethereum_context[f"symbolic_func_conc_{name}"] = global_known_pairs
            local_known_pairs = state.context.get( f"symbolic_func_conc_{name}", set())
            local_known_pairs.add((data, value))
            state.context[f"symbolic_func_conc_{name}"]=local_known_pairs
            logger.info(f"Found a concrete {name} {data} -> {value}")
            print("SHA3:", data, hex(value))

        result.append(value)

    def fix_unsound_symbolication(self, state):
        def concretize_known_pairs(state, symbolic_pairs, known_pairs):
            # Each symbolic pair must match at least one of the concrete
            # pairs we know
            for xa, ya in symbolic_pairs:
                cond = False
                for xc, yc in known_pairs:
                    if len(xa) == len(xc):
                        cond = Operators.OR(
                            Operators.AND(xa == xc, ya == yc),
                            cond)
                state.constrain(cond)
                if cond is False:
                    return

        def constrain_bijectivity(state, symbolic_pairs):
            for i in range(len(symbolic_pairs)):
                xa, ya = symbolic_pairs[i]
                for j in range(i+1, len(symbolic_pairs)):
                    xb, yb = symbolic_pairs[j]
                    if len(xa) == len(xb):
                        constraint = simplify( (xa == xb) == (ya == yb))
                    else:
                        constraint = ya != yb
                    state.constrain(constraint)  # bijective
            return state.can_be_true(True)

        def graph_sort(state, symbolic_pairs):
            import networkx as ng
            from manticore.core.smtlib.visitors import get_variables
            G = ng.DiGraph()
            for c in state.constraints:
                vars = get_variables(c)
                for var1 in vars:
                    for var2 in vars:
                        if var1 is not var2:
                            G.add_edge(var1.name, var2.name)
            for x, y in symbolic_pairs:
                xs = get_variables(x)
                ys = get_variables(y)
                vars = xs.union(ys)
                for var1 in vars:
                    for var2 in vars:
                        if var1 is not var2:
                            G.add_edge(var1.name, var2.name)

            C = ng.closeness_centrality(G)
            return list(sorted(symbolic_pairs, key=lambda x: C[x[0].name]))

        def match(state, func, symbolic_pairs, concrete_pairs, depth=0):
            for i in range(len(symbolic_pairs)):
                x,y = symbolic_pairs[i]
                new_symbolic_pairs = symbolic_pairs[:i]+ symbolic_pairs[i+1:]
                new_concrete_pairs = set(concrete_pairs)
                unseen = True  # Is added only unseen pairs could make it sat
                for x_concrete, y_concrete in concrete_pairs:
                    if len(x) == len(
                            x_concrete):  # If the size of the buffer wont
                        # match it does not matter
                        unseen = Operators.AND(
                            Operators.AND(x != x_concrete, y != y_concrete),
                            unseen)

                try:
                    with state as temp_state:
                        print("Unseen is SAT let solve a domain-> range ",
                              depth)
                        temp_state.constraint(unseen)
                        new_x_concretes = temp_state.solve_n(x, nsolves=3)
                        new_y_concretes = map(func, new_x_concretes)
                        print("Got this (over 3)", new_x_concretes)
                        new_concrete_pairs.update(zip(new_x_concretes, new_y_concretes))
                except:
                    print ("no new items here")

                unseen = True
                for x_concrete, y_concrete in new_concrete_pairs:
                    if len(x) == len(
                            x_concrete):  # If the size of the buffer wont
                        # match it does not matter
                        unseen = Operators.AND(
                            Operators.AND(x != x_concrete, y != y_concrete),
                            unseen)
                with state as temp_state:
                    temp_state.constrain(Operators.NOT(unseen))
                    # explore if there is a match in this situation
                    if match(temp_state, func, new_symbolic_pairs, new_concrete_pairs, depth+1):
                        print (f"Found a match from known concrete_pairs at level {len(symbolic_pairs)} id: {temp_state.id}", depth )
                        concrete_pairs.update(new_concrete_pairs)
                        return True
            return False



        # Save concrete unction
        with self.locked_context("ethereum", dict) as ethereum_context:
            functions = ethereum_context.get("symbolic_func", dict())
            for table in functions:
                print(f"Checking {table} state {state.id}")
                symbolic_pairs = state.context.get(f"symbolic_func_sym_{table}", ())
                if not constrain_bijectivity(state, symbolic_pairs):
                    # If UF does not comply with bijectiveness bail
                    return False

                symbolic_pairs = graph_sort(state, symbolic_pairs)
                known_pairs = ethereum_context.get(f"symbolic_func_conc_{table}",
                                         set())

                if not match(state, functions[table], symbolic_pairs, known_pairs):
                    print ("No match state?", state.id)

                # Now paste the known pairs in the state constraints
                if concretize_known_pairs(state, symbolic_pairs, known_pairs):
                    print("Sound state!!", state.id)

                ethereum_context[f"symbolic_func_conc_{table}"] = known_pairs

        print (f"Ok all functions had a match for {state.id}")
        return True

    '''
    def fix_unsound_symbolication1(self, state):
        def concretize_known_pairs(state, symbolic_pairs, known_pairs):
            # Each symbolic pair must match at least one of the concrete
            # pairs we know
            print ("concretize_known_pairs", len(symbolic_pairs), len(known_pairs))
            for xa, ya in symbolic_pairs:
                cond = False
                for xc, yc in known_pairs:
                    if len(xa) == len(xc):
                        cond = Operators.OR(
                            Operators.AND(xa == xc, ya == yc),
                            cond)
                state.constrain(cond)
                if cond is False:
                    return

        def constrain_bijectivity(state, symbolic_pairs):
            for i in range(len(symbolic_pairs)):
                xa, ya = symbolic_pairs[i]
                for j in range(i+1, len(symbolic_pairs)):
                    xb, yb = symbolic_pairs[j]

                    if len(xa) == len(xb):
                        constraint = simplify( (xa == xb) == (ya == yb))
                    else:
                        constraint = ya != yb
                    state.constrain(constraint)  # bijective


        def match1(state, func, symbolic_pairs, concrete_pairs, depth=0, tryknown=True):
            # This tries to find a new concrete pair match
            #print(len(symbolic_pairs), func, symbolic_pairs, concrete_pairs)
            if not symbolic_pairs:
                return state.can_be_true(True)

            print("trying symbolic pair :", len(symbolic_pairs), depth)
            x,y = symbolic_pairs[0]

            # we attemp 2 strategies.
            # x,y == to each pair
            # x,y != all try get a new func domain example


            unseen = True  # Is added only unseen pairs could make it sat
            if not tryknown:
                for x_concrete, y_concrete in concrete_pairs:
                    if len(x) == len(x_concrete):  # If the size of the buffer wont
                                                   # match it does not matter
                        unseen = Operators.AND(Operators.AND(x != x_concrete, y != y_concrete), unseen)

            with state as temp_state:
                temp_state.constrain(unseen) #this x,y must be new
                if temp_state.can_be_true(True):
                    print ("Unseen is SAT let solve a domain-> range ", depth)
                    new_x_concretes = temp_state.solve_n(x, nsolves=3)
                    new_y_concretes = map(func, new_x_concretes)
                    print ("Got this (over 3)", new_x_concretes)
                    for new_x_concrete, new_y_concrete in zip(new_x_concretes, new_y_concretes):
                        print ("trying", new_x_concrete)
                        if temp_state.can_be_true(Operators.AND(x == new_x_concrete,
                                      y == new_y_concrete)):
                            print ("Yes!, it worked at depth:", depth)
                            # We should check that y_concrete can be equal to y(sym)
                            # and if not then try a few times
                            temp_state.constrain(Operators.AND(x == new_x_concrete,
                                          y == new_y_concrete))
                            concrete_pairs.add((new_x_concrete, new_y_concrete))
                            if match(temp_state, func, symbolic_pairs[1:], concrete_pairs, depth+1):
                                print ("O wow, found a match!", depth)
                                return True
                            else:
                                print ("ouch thatsintetic one did not roll", depth)
                        else:
                            print ("no syntetic available", depth)

            if not tryknown:
                print ("no concrete tests")
                return False

            for n, (x_concrete, y_concrete) in enumerate(list(concrete_pairs)):
                print (f"trying concrete pair {n} of {len(concrete_pairs)}, {state.id}", depth)
                if len(x) == len(x_concrete):  # If the size of the buffer wont
                                               # match it does not matter
                    # make a temporary state where we can experiment
                    with state as temp_state:
                        # If x,y can take the current pair lets constrain it
                        if temp_state.can_be_true(Operators.AND(x == x_concrete,y == y_concrete)):
                            print (f"ok it worked going fixed {n} at depth {depth}")
                            temp_state.constrain(Operators.AND(x == x_concrete, y == y_concrete))

                            # explore if there is a match in this situation
                            if match(temp_state, func, symbolic_pairs[1:], concrete_pairs, depth+1):
                                print (f"Found a match from known concrete_pairs at level {len(symbolic_pairs)} id: {temp_state.id}", depth )
                                return True

            # non of the known pairs worked for x,y lets ask the solver
            print (f"Tested all known at level {len(symbolic_pairs)} and failed. Checkign if there is a sintetic one for this level...id:{state.id}", depth)

            print ("FFFFFAIL! We could not find any other example for x,y", len(symbolic_pairs), depth)
            return False

        def match(state, func, symbolic_pairs, concrete_pairs, depth=0):
            C=list(map(lambda xy: (len(state.solve_n(xy[0], nsolves=3)),
                                len(state.solve_n(xy[1], nsolves=3))),
                     symbolic_pairs))
            print (state.id,C,depth)
            print (sorted(zip(symbolic_pairs,C), key=lambda x:x[1]))
            for n, v in sorted(enumerate(C), key=lambda x:x[1]):
                new_symbolic_pairs = list(symbolic_pairs)
                swap = new_symbolic_pairs[0]
                new_symbolic_pairs[0] = new_symbolic_pairs[n]
                new_symbolic_pairs[n] = swap
                tryknown = v > 2
                if match1(state, func, new_symbolic_pairs, concrete_pairs, depth=depth, tryknown=tryknown):
                    return True
                else:
                    if v<=2:
                        return False

            if not symbolic_pairs:
                return True
            return False

        print (f"Checking state {state.id} {state.platform.logs}")
        # Save concrete unction
        with self.locked_context("ethereum", dict) as ethereum_context:
            functions = ethereum_context.get("symbolic_func", dict())
            for table in functions:
                symbolic_pairs = state.context.get(f"symbolic_func_sym_{table}", ())
                constrain_bijectivity(state, symbolic_pairs)

                #if can not pass bijectivity bail
                if not state.can_be_true(True):
                    # skip all other functions and try next state
                    return False

                import networkx as ng
                from manticore.core.smtlib.visitors import get_variables
                G = ng.DiGraph()
                for c in state.constraints:
                    vars = get_variables(c)
                    for var1 in vars:
                        for var2 in vars:
                            if var1 is not var2:
                                G.add_edge(var1.name, var2.name)
                for x,y in symbolic_pairs:
                    xs = get_variables(x)
                    ys = get_variables(y)
                    vars = xs.union(ys)
                    for var1 in vars:
                        for var2 in vars:
                            if var1 is not var2:
                                G.add_edge(var1.name, var2.name)

                sp = {}
                for n,x_y in enumerate(symbolic_pairs):
                    l = list( map(lambda args: args.name,get_variables(x_y[0])))
                    l += list(map(lambda args: args.name,get_variables(x_y[1])))
                    sp[n] = l

                print ("loo, G, ng")
                import pdb; pdb.set_trace()

                C = ng.closeness_centrality(G)
                symbolic_pairs = list(sorted(symbolic_pairs, key=lambda x: C[x[0].array.name]))
                print ("loo, G, ng")


                # IDEA/caveat Forcing this here prevents the user from opening
                # the state and adding more constraints. Or multi tx analisys.
                # Instead of choosing pair examples here we could overload
                # state.solve_.* so it handles this validity solvering lazily
                known_pairs = ethereum_context.get(f"symbolic_func_conc_{table}",
                                         set())

                #If UF complies with bijectiveness lets
                # first try the pairs we already have
                done = False
                with state as temp_state:
                    concretize_known_pairs(temp_state, symbolic_pairs,
                                           known_pairs )
                    if temp_state.can_be_true(True):
                        # Already have a set of pairs that makes it sat
                        print ("The pairs we have are enough")
                        done = True

                # If still wont match try to find a set of
                # concrete pairs that makes it sat.
                if not done:
                    done = match(state, functions[table], symbolic_pairs, known_pairs)

                if not done:
                    state.constrain(False)
                    print ("Unsound state", state.id)
                    return False

                # Now paste the known pairs in the state constraints
                concretize_known_pairs(state, symbolic_pairs, known_pairs)

                ethereum_context[f"symbolic_func_conc_{table}"] = known_pairs
        print (f"Ok all functions had a match for {state.id}")
        return True
    '''

    def concretize_unsound_symbolication(self):
        self._on_did_run_unsound_symbolication()

    def _on_did_run_unsound_symbolication(self):
        # Called at the end of a run(). Need to filter out the unreproducible/
        # unfeasible states
        # Caveat: It will add redundant constraints from previous run()
        for state in self.all_states:
            if not self.fix_unsound_symbolication(state):
                self.kill_state(state)

    def _terminate_state_callback(self, state, e):
        """ INTERNAL USE
            Every time a state finishes executing the last transaction, we save it in
            our private list
        """
        if isinstance(e, AbandonState):
            # do nothing
            return
        world = state.platform

        state.context["last_exception"] = e
        e.testcase = False  # Do not generate a testcase file

        if not world.all_transactions:
            logger.debug("Something went wrong: search terminated in the middle of an ongoing tx")
            return

        tx = world.all_transactions[-1]

        # we initiated the Tx; we need process the outcome for now.
        # Fixme incomplete.
        if tx.is_human:
            if tx.sort == "CREATE":
                if tx.result == "RETURN":
                    world.set_code(tx.address, tx.return_data)
                else:
                    world.delete_account(tx.address)
        else:
            logger.info(
                "Manticore exception: state should be terminated only at the end of the human transaction"
            )

        # Human tx that ends in this wont modify the storage so finalize and
        # generate a testcase. FIXME This should be configurable as REVERT and
        # THROW; it actually changes the balance and nonce? of some accounts

        if tx.result in {"SELFDESTRUCT", "REVERT", "THROW", "TXERROR"}:
            pass
        elif tx.result in {"RETURN", "STOP"}:
            # if not a revert, we save the state for further transactions
            with self.locked_context("ethereum.saved_states", list) as saved_states:
                saved_states.append(state.id)

        else:
            logger.debug("Exception in state. Discarding it")

    # Callbacks
    def _did_evm_execute_instruction_callback(self, state, instruction, arguments, result):
        """ INTERNAL USE """
        # logger.debug("%s", state.platform.current_vm)
        # TODO move to a plugin
        at_init = state.platform.current_transaction.sort == "CREATE"
        coverage_context_name = "evm.coverage"
        with self.locked_context(coverage_context_name, list) as coverage:
            if (state.platform.current_vm.address, instruction.pc, at_init) not in coverage:
                coverage.append((state.platform.current_vm.address, instruction.pc, at_init))

        state.context.setdefault("evm.trace", []).append(
            (state.platform.current_vm.address, instruction.pc, at_init)
        )


    def get_metadata(self, address) -> Optional[SolidityMetadata]:
        """ Gets the solidity metadata for address.
            This is available only if address is a contract created from solidity
        """
        return self.metadata.get(int(address))

    def register_detector(self, d):
        """
        Unregisters a plugin. This will invoke detector's `on_unregister` callback.
        Shall be called after `.finalize`.
        """
        if not isinstance(d, Detector):
            raise EthereumError("Not a Detector")
        if d.name in self.detectors:
            raise EthereumError("Detector already registered")
        self.detectors[d.name] = d
        self.register_plugin(d)
        return d.name

    def unregister_detector(self, d):
        """
        Unregisters a detector. This will invoke detector's `on_unregister` callback.
        Shall be called after `.finalize` - otherwise, finalize won't add detector's finding to `global.findings`.
        """
        if not isinstance(d, (Detector, str)):
            raise EthereumError("Not a Detector")
        name = d
        if isinstance(d, Detector):
            name = d.name
        if name not in self.detectors:
            raise EthereumError("Detector not registered")
        d = self.detectors[name]
        del self.detectors[name]
        self.unregister_plugin(d)

    @property
    def workspace(self):
        return self._workspace._store.uri

    def current_location(self, state):
        world = state.platform
        address = world.current_vm.address
        pc = world.current_vm.pc
        at_init = world.current_transaction.sort == "CREATE"
        output = io.StringIO()
        write_findings(output, "", address, pc, at_init)
        md = self.get_metadata(address)
        if md is not None:
            src = md.get_source_for(pc, runtime=not at_init)
            output.write("Snippet:\n")
            output.write(src.replace("\n", "\n  ").strip())
            output.write("\n")
        return output.getvalue()

    def generate_testcase(self, state, message="", only_if=None, name="user"):
        """
        Generate a testcase to the workspace for the given program state. The details of what
        a testcase is depends on the type of Platform the state is, but involves serializing the state,
        and generating an input (concretizing symbolic variables) to trigger this state.

        The only_if parameter should be a symbolic expression. If this argument is provided, and the expression
        *can be true* in this state, a testcase is generated such that the expression will be true in the state.
        If it *is impossible* for the expression to be true in the state, a testcase is not generated.

        This is useful for conveniently checking a particular invariant in a state, and generating a testcase if
        the invariant can be violated.

        For example, invariant: "balance" must not be 0. We can check if this can be violated and generate a
        testcase::

            m.generate_testcase(state, 'balance CAN be 0', only_if=balance == 0)
            # testcase generated with an input that will violate invariant (make balance == 0)

        :param manticore.core.state.State state:
        :param str message: longer description of the testcase condition
        :param manticore.core.smtlib.Bool only_if: only if this expr can be true, generate testcase. if is None, generate testcase unconditionally.
        :param str name: short string used as the prefix for the workspace key (e.g. filename prefix for testcase files)
        :return: If a testcase was generated
        :rtype: bool
        """
        """
        Create a serialized description of a given state.
        :param state: The state to generate information about
        :param message: Accompanying message
        """
        if only_if is not None:
            with state as temp_state:
                temp_state.constrain(only_if)
                if temp_state.is_feasible():
                    return self.generate_testcase(temp_state, message, only_if=None, name=name)
                else:
                    return False

        blockchain = state.platform

        # FIXME. workspace should not be responsible for formating the output
        # each object knows its secrets, and each class should be able to report
        # its final state
        testcase = super().generate_testcase(
            state, message + f"({len(blockchain.human_transactions)} txs)", name=name
        )
        # TODO(mark): Refactor ManticoreOutput to let the platform be more in control
        #  so this function can be fully ported to EVMWorld.generate_workspace_files.

        local_findings = set()
        for detector in self.detectors.values():
            for address, pc, finding, at_init, constraint in detector.get_findings(state):
                if (address, pc, finding, at_init) not in local_findings:
                    local_findings.add((address, pc, finding, at_init, constraint))

        if len(local_findings):
            with testcase.open_stream("findings") as findings:
                for address, pc, finding, at_init, constraint in local_findings:
                    findings.write("- %s -\n" % finding)
                    write_findings(findings, "  ", address, pc, at_init)
                    md = self.get_metadata(address)
                    if md is not None:
                        src = md.get_source_for(pc, runtime=not at_init)
                        findings.write("  Snippet:\n")
                        findings.write(src.replace("\n", "\n    ").strip())
                        findings.write("\n")

        with testcase.open_stream("summary") as stream:
            is_something_symbolic = state.platform.dump(stream, state, self, message)

            with self.locked_context("ethereum") as ethereum_context:
                functions = ethereum_context.get("symbolic_func", dict())

                for table in functions:
                    concrete_pairs = state.context.get(f"symbolic_func_conc_{table}", ())
                    if concrete_pairs:
                        stream.write(f"Known for {table}:\n")
                        for key, value in concrete_pairs:
                            stream.write("%s::%x\n" % (binascii.hexlify(key), value))
                        print (concrete_pairs)

            if is_something_symbolic:
                stream.write(
                    "\n\n(*) Example solution given. Value is symbolic and may take other values\n"
                )

        # Transactions

        with testcase.open_stream("tx") as tx_summary:
            with testcase.open_stream("tx.json") as txjson:
                txlist = []
                is_something_symbolic = False

                for sym_tx in blockchain.human_transactions:  # external transactions
                    tx_summary.write(
                        "Transactions No. %d\n" % blockchain.transactions.index(sym_tx)
                    )

                    conc_tx = sym_tx.concretize(state)
                    txlist.append(conc_tx.to_dict(self))

                    is_something_symbolic = sym_tx.dump(tx_summary, state, self, conc_tx=conc_tx)

                if is_something_symbolic:
                    tx_summary.write(
                        "\n\n(*) Example solution given. Value is symbolic and may take other values\n"
                    )

                json.dump(txlist, txjson)

        # logs
        with testcase.open_stream("logs") as logs_summary:
            is_something_symbolic = False
            for log_item in blockchain.logs:
                is_log_symbolic = issymbolic(log_item.memlog)
                is_something_symbolic = is_log_symbolic or is_something_symbolic
                solved_memlog = state.solve_one(log_item.memlog)
                printable_bytes = "".join(
                    [c for c in map(chr, solved_memlog) if c in string.printable]
                )

                logs_summary.write("Address: %x\n" % log_item.address)
                logs_summary.write(
                    "Memlog: %s (%s) %s\n"
                    % (
                        binascii.hexlify(solved_memlog).decode(),
                        printable_bytes,
                        flagged(is_log_symbolic),
                    )
                )
                logs_summary.write("Topics:\n")
                for i, topic in enumerate(log_item.topics):
                    logs_summary.write(
                        "\t%d) %x %s" % (i, state.solve_one(topic), flagged(issymbolic(topic)))
                    )

        with testcase.open_stream("constraints") as smt_summary:
            smt_summary.write(str(state.constraints))

        trace = state.context.get("evm.trace")
        if trace:
            with testcase.open_stream("trace") as f:
                self._emit_trace_file(f, trace)
        return testcase

    @staticmethod
    def _emit_trace_file(filestream, trace):
        """
        :param filestream: file object for the workspace trace file
        :param trace: list of (contract address, pc) tuples
        :type trace: list[tuple(int, int)]
        """
        for contract, pc, at_init in trace:
            if pc == 0:
                filestream.write("---\n")
            ln = "0x{:x}:0x{:x} {}\n".format(contract, pc, "*" if at_init else "")
            filestream.write(ln)

    @property
    def global_findings(self):
        global_findings = set()
        for detector in self.detectors.values():
            for address, pc, finding, at_init in detector.global_findings:
                if (address, pc, finding, at_init) not in global_findings:
                    global_findings.add((address, pc, finding, at_init))
        return global_findings

    @ManticoreBase.at_not_running
    def finalize(self, procs=45):
        """
        Terminate and generate testcases for all currently alive states (contract
        states that cleanly executed to a STOP or RETURN in the last symbolic
        transaction).

        :param procs: nomber of local processes to use in the reporting generation
        """

        logger.debug("Finalizing %d states.", self.count_states())

        def finalizer(state_id):
            st = self._load(state_id)
            if (self.fix_unsound_symbolication(st)):
                logger.debug("Generating testcase for state_id %d", state_id)
                last_tx = st.platform.last_transaction
                message = last_tx.result if last_tx else "NO STATE RESULT (?)"
                self.generate_testcase(st, message=message)

        def worker_finalize(q):
            try:
                while True:
                    finalizer(q.get_nowait())
            except EmptyQueue:
                pass

        #Generate testcases for all but killed states
        q = Queue()
        for state_id in self._all_states:
            # we need to remove -1 state before forking because it may be in memory
            q.put(state_id)

        report_workers = [Process(target=worker_finalize, args=(q,)) for _ in range(procs)]
        for proc in report_workers:
            proc.start()

        for proc in report_workers:
            proc.join()

        # global summary
        with self._output.save_stream("global.findings") as global_findings_stream:
            for address, pc, finding, at_init in self.global_findings:
                global_findings_stream.write("- %s -\n" % finding)
                write_findings(global_findings_stream, "  ", address, pc, at_init)
                md = self.get_metadata(address)
                if md is not None:
                    source_code_snippet = md.get_source_for(pc, runtime=not at_init)
                    global_findings_stream.write("  Solidity snippet:\n")
                    global_findings_stream.write("    ".join(source_code_snippet.splitlines(True)))
                    global_findings_stream.write("\n")

        self.save_run_data()

        with self._output.save_stream("global.summary") as global_summary:
            # (accounts created by contract code are not in this list )
            global_summary.write("Global runtime coverage:\n")
            for address in self.contract_accounts.values():
                global_summary.write(
                    "{:x}: {:2.2f}%\n".format(int(address), self.global_coverage(address))
                )

                md = self.get_metadata(address)
                if md is not None and len(md.warnings) > 0:
                    global_summary.write("\n\nCompiler warnings for %s:\n" % md.name)
                    global_summary.write(md.warnings)

            with self.locked_context("ethereum") as ethereum_context:
                functions = ethereum_context.get("symbolic_func", dict())
                for table in functions:
                    concrete_pairs = ethereum_context.get(f"symbolic_func_conc_{table}", ())
                    if concrete_pairs:
                        global_summary.write(f"Known for {table}:\n")
                        for key, value in concrete_pairs:
                            global_summary.write("%s::%x\n" % (binascii.hexlify(key), value))



        for address, md in self.metadata.items():
            with self._output.save_stream("global_%s.sol" % md.name) as global_src:
                global_src.write(md.source_code)
            with self._output.save_stream(
                "global_%s_runtime.bytecode" % md.name, binary=True
            ) as global_runtime_bytecode:
                global_runtime_bytecode.write(md.runtime_bytecode)
            with self._output.save_stream(
                "global_%s_init.bytecode" % md.name, binary=True
            ) as global_init_bytecode:
                global_init_bytecode.write(md.init_bytecode)

            with self._output.save_stream(
                "global_%s.runtime_asm" % md.name
            ) as global_runtime_asm, self.locked_context("runtime_coverage") as seen:

                runtime_bytecode = md.runtime_bytecode
                count, total = 0, 0
                for i in EVMAsm.disassemble_all(runtime_bytecode):
                    if (address, i.pc) in seen:
                        count += 1
                        global_runtime_asm.write("*")
                    else:
                        global_runtime_asm.write(" ")

                    global_runtime_asm.write("%4x: %s\n" % (i.pc, i))
                    total += 1

            with self._output.save_stream(
                "global_%s.init_asm" % md.name
            ) as global_init_asm, self.locked_context("init_coverage") as seen:
                count, total = 0, 0
                for i in EVMAsm.disassemble_all(md.init_bytecode):
                    if (address, i.pc) in seen:
                        count += 1
                        global_init_asm.write("*")
                    else:
                        global_init_asm.write(" ")

                    global_init_asm.write("%4x: %s\n" % (i.pc, i))
                    total += 1

            with self._output.save_stream(
                "global_%s.init_visited" % md.name
            ) as f, self.locked_context("init_coverage") as seen:
                visited = set((o for (a, o) in seen if a == address))
                for o in sorted(visited):
                    f.write("0x%x\n" % o)

            with self._output.save_stream(
                "global_%s.runtime_visited" % md.name
            ) as f, self.locked_context("runtime_coverage") as seen:
                visited = set()
                for (a, o) in seen:
                    if a == address:
                        visited.add(o)
                for o in sorted(visited):
                    f.write("0x%x\n" % o)

        self.remove_all()

    def global_coverage(self, account):
        """ Returns code coverage for the contract on `account_address`.
            This sums up all the visited code lines from any of the explored
            states.
        """
        account_address = int(account)
        runtime_bytecode = None
        # Search one state in which the account_address exists
        for state in self.all_states:
            world = state.platform
            if account_address in world:
                code = world.get_code(account_address)
                runtime_bytecode = state.solve_one(code)
                break
        else:
            return 0.0
        with self.locked_context("evm.coverage") as coverage:
            seen = {off for addr, off, init in coverage if addr == account_address and not init}
        return calculate_coverage(runtime_bytecode, seen)<|MERGE_RESOLUTION|>--- conflicted
+++ resolved
@@ -42,7 +42,6 @@
 
 logger = logging.getLogger(__name__)
 logging.getLogger("CryticCompile").setLevel(logging.ERROR)
-<<<<<<< HEAD
 
 
 class Sha3Type(Enum):
@@ -52,8 +51,6 @@
     symbolicate = "symbolicate"
     timetravel = "timetravel"
     functions = "functions"
-=======
->>>>>>> f2099bd2
 
     def title(self):
         return self._name_.title()
@@ -227,21 +224,6 @@
                 state.constrain(constraint)
 
     @staticmethod
-<<<<<<< HEAD
-=======
-    def compile(
-        source_code, contract_name=None, libraries=None, runtime=False, crytic_compile_args=dict()
-    ):
-        """ Get initialization bytecode from a Solidity source code """
-        name, source_code, init_bytecode, runtime_bytecode, srcmap, srcmap_runtime, hashes, abi, warnings = ManticoreEVM._compile(
-            source_code, contract_name, libraries, crytic_compile_args
-        )
-        if runtime:
-            return runtime_bytecode
-        return init_bytecode
-
-    @staticmethod
->>>>>>> f2099bd2
     def _link(bytecode, libraries=None):
         has_dependencies = "_" in bytecode
         hex_contract = bytecode
@@ -333,62 +315,6 @@
             )
 
     @staticmethod
-<<<<<<< HEAD
-=======
-    def _compile_through_crytic_compile(filename, contract_name, libraries, crytic_compile_args):
-        """
-        :param filename: filename to compile
-        :param contract_name: contract to extract
-        :param libraries: an itemizable of pairs (library_name, address)
-        :param crytic_compile_args: crytic compile options (https://github.com/crytic/crytic-compile/wiki/Configuration)
-        :type crytic_compile_args: dict
-        :return:
-        """
-        try:
-
-            if crytic_compile_args:
-                crytic_compile = CryticCompile(filename, **crytic_compile_args)
-            else:
-                crytic_compile = CryticCompile(filename)
-
-            if not contract_name:
-                if len(crytic_compile.contracts_names_without_libraries) > 1:
-                    raise EthereumError(
-                        f"Solidity file must contain exactly one contract or you must use a `--contract` parameter to specify one. Contracts found: {', '.join(crytic_compile.contracts_names)}"
-                    )
-                contract_name = list(crytic_compile.contracts_names_without_libraries)[0]
-
-            if contract_name not in crytic_compile.contracts_names:
-                raise ValueError(f"Specified contract not found: {contract_name}")
-
-            name = contract_name
-
-            libs = crytic_compile.libraries_names(name)
-            if libraries:
-                libs = [l for l in libs if l not in libraries]
-            if libs:
-                raise DependencyError(libs)
-
-            bytecode = bytes.fromhex(crytic_compile.bytecode_init(name, libraries))
-            runtime = bytes.fromhex(crytic_compile.bytecode_runtime(name, libraries))
-            srcmap = crytic_compile.srcmap_init(name)
-            srcmap_runtime = crytic_compile.srcmap_runtime(name)
-            hashes = crytic_compile.hashes(name)
-            abi = crytic_compile.abi(name)
-
-            filename = crytic_compile.filename_of_contract(name).absolute
-            with open(filename) as f:
-                source_code = f.read()
-
-            return (name, source_code, bytecode, runtime, srcmap, srcmap_runtime, hashes, abi)
-
-        except InvalidCompilation as e:
-            raise EthereumError(
-                f"Errors : {e}\n. Solidity failed to generate bytecode for your contract. Check if all the abstract functions are implemented. "
-            )
-
-    @staticmethod
->>>>>>> f2099bd2
     def _compile(source_code, contract_name, libraries=None, crytic_compile_args=None):
         """ Compile a Solidity contract, used internally
 
@@ -406,26 +332,6 @@
 
         if isinstance(source_code, io.IOBase):
             source_code = source_code.name
-<<<<<<< HEAD
-
-        if isinstance(source_code, str) and not is_supported(source_code):
-            # temp is garbage collected at the end of this func
-            temp = tempfile.NamedTemporaryFile("w+", suffix=".sol")
-            temp.write(source_code)
-            temp.flush()
-            source_code = temp.name
-
-        compilation_result = ManticoreEVM._compile_through_crytic_compile(
-                source_code, contract_name, libraries, crytic_compile_args
-            )
-
-        name, source_code, bytecode, runtime, srcmap, srcmap_runtime, hashes, abi = (
-            compilation_result
-        )
-        warnings = ""
-
-        return name, source_code, bytecode, runtime, srcmap, srcmap_runtime, hashes, abi, warnings
-=======
 
         if isinstance(source_code, str) and not is_supported(source_code):
             with tempfile.NamedTemporaryFile("w+", suffix=".sol") as temp:
@@ -445,7 +351,6 @@
         warnings = ""
 
         return (name, source_code, bytecode, runtime, srcmap, srcmap_runtime, hashes, abi, warnings)
->>>>>>> f2099bd2
 
     @property
     def accounts(self):
@@ -614,112 +519,6 @@
 
         return result
 
-<<<<<<< HEAD
-=======
-    def json_create_contract(
-        self,
-        jfile,
-        owner=None,
-        name=None,
-        contract_name=None,
-        balance=0,
-        gas=None,
-        network_id=None,
-        args=(),
-    ):
-        """ Creates a solidity contract based on a truffle json artifact.
-            https://github.com/trufflesuite/truffle/tree/develop/packages/truffle-contract-schema
-
-            :param jfile: truffle json artifact
-            :type jfile: str or IOBase
-            :param owner: owner account (will be default caller in any transactions)
-            :type owner: int or EVMAccount
-            :param contract_name: Name of the contract to analyze (optional if there is a single one in the source code)
-            :type contract_name: str
-            :param balance: balance to be transferred on creation
-            :type balance: int or BitVecVariable
-            :param gas: gas budget for each contract creation needed (may be more than one if several related contracts defined in the solidity source)
-            :type gas: int
-            :param network_id: Truffle network id to instantiate
-            :param tuple args: constructor arguments
-            :rtype: EVMAccount
-        """
-
-        if isinstance(jfile, io.IOBase):
-            jfile = jfile.read()
-        elif isinstance(jfile, bytes):
-            jfile = str(jfile, "utf-8")
-        elif not isinstance(jfile, str):
-            raise TypeError(f"source code bad type: {type(jfile).__name__}")
-
-        truffle = json.loads(jfile)
-        hashes = {}
-        for item in truffle["abi"]:
-            item_type = item["type"]
-            if item_type in ("function"):
-                signature = SolidityMetadata.function_signature_for_name_and_inputs(
-                    item["name"], item["inputs"]
-                )
-                hashes[signature] = int(
-                    "0x" + sha3.keccak_256(signature.encode()).hexdigest()[:8], 16
-                )
-                if "signature" in item:
-                    if item["signature"] != f"0x{hashes[signature]}":
-                        raise Exception(
-                            f"Something wrong with the sha3 of the method {signature} signature (a.k.a. the hash)"
-                        )
-
-        if contract_name is None:
-            contract_name = truffle["contractName"]
-
-        if network_id is None:
-            if len(truffle["networks"]) > 1:
-                raise Exception("Network id not specified")
-            if len(truffle["networks"]) == 1:
-                network_id = list(truffle["networks"].keys())[0]
-        if network_id in truffle["networks"]:
-            temp_dict = truffle["networks"][network_id]["links"]
-            links = dict((k, int(v["address"], 0)) for k, v in temp_dict.items())
-        else:
-            links = ()
-
-        source_code = truffle["source"]
-        bytecode = self._link(truffle["bytecode"][2:], links)
-        runtime = self._link(truffle["deployedBytecode"][2:], links)
-        if "sourceMap" in truffle:
-            srcmap = truffle["sourceMap"].split(";")
-        else:
-            srcmap_runtime = []
-        if "deployedSourceMap" in truffle:
-            srcmap_runtime = truffle["deployedSourceMap"].split(";")
-        else:
-            srcmap_runtime = []
-        abi = truffle["abi"]
-        md = SolidityMetadata(
-            contract_name, source_code, bytecode, runtime, srcmap, srcmap_runtime, hashes, abi, b""
-        )
-        constructor_types = md.get_constructor_arguments()
-        if constructor_types != "()":
-            if args is None:
-                args = self.make_symbolic_arguments(constructor_types)
-
-            constructor_data = ABI.serialize(constructor_types, *args)
-        else:
-            constructor_data = b""
-
-        contract_account = self.create_contract(
-            owner=owner, balance=balance, init=md._init_bytecode + constructor_data, gas=gas
-        )
-
-        if contract_account is None:
-            raise EthereumError(f"Failed to build contract {contract_name}")
-        self.metadata[int(contract_account)] = md
-
-        if not self.count_ready_states() or len(self.get_code(contract_account)) == 0:
-            return None
-        return contract_account
-
->>>>>>> f2099bd2
     def solidity_create_contract(
         self,
         source_code,
@@ -731,11 +530,7 @@
         address=None,
         args=(),
         gas=None,
-<<<<<<< HEAD
         compile_args=None,
-=======
-        crytic_compile_args=None,
->>>>>>> f2099bd2
     ):
         """ Creates a solidity contract and library dependencies
 
@@ -750,24 +545,15 @@
             :param address: the address for the new contract (optional)
             :type address: int or EVMAccount
             :param tuple args: constructor arguments
-<<<<<<< HEAD
-            :param compile_args: crytic compile options (https://github.com/crytic/crytic-compile/wiki/Configuration)
+            :param compile_args: crytic compile options #FIXME(https://github.com/crytic/crytic-compile/wiki/Configuration)
             :type compile_args: dict
-=======
-            :param crytic_compile_args: crytic compile options (https://github.com/crytic/crytic-compile/wiki/Configuration)
-            :type crytic_compile_args: dict
->>>>>>> f2099bd2
             :param gas: gas budget for each contract creation needed (may be more than one if several related contracts defined in the solidity source)
             :type gas: int
             :rtype: EVMAccount
         """
 
-<<<<<<< HEAD
         if compile_args is None:
             compile_args = dict()
-=======
-        crytic_compile_args = dict() if crytic_compile_args is None else crytic_compile_args
->>>>>>> f2099bd2
 
         if libraries is None:
             deps = {}
@@ -782,11 +568,7 @@
                     source_code,
                     contract_name_i,
                     libraries=deps,
-<<<<<<< HEAD
                     crytic_compile_args=compile_args,
-=======
-                    crytic_compile_args=crytic_compile_args,
->>>>>>> f2099bd2
                 )
                 md = SolidityMetadata(*compile_results)
                 if contract_name_i == contract_name:
@@ -1214,11 +996,7 @@
         tx_account="attacker",
         tx_preconstrain=False,
         args=None,
-<<<<<<< HEAD
         compile_args=None,
-=======
-        crytic_compile_args=dict(),
->>>>>>> f2099bd2
     ):
         owner_account = self.create_account(balance=1000, name="owner")
         attacker_account = self.create_account(balance=1000, name="attacker")
@@ -1230,11 +1008,7 @@
             contract_name=contract_name,
             owner=owner_account,
             args=args,
-<<<<<<< HEAD
             compile_args=compile_args,
-=======
-            crytic_compile_args=crytic_compile_args,
->>>>>>> f2099bd2
         )
 
         if tx_account == "attacker":
