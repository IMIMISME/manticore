from .detectors import (
    DetectInvalid,
    DetectIntegerOverflow,
    DetectUninitializedStorage,
    DetectUninitializedMemory,
    DetectReentrancySimple,
    DetectReentrancyAdvanced,
    DetectUnusedRetVal,
    DetectSuicidal,
    DetectDelegatecall,
    DetectExternalCallAndLeak,
    DetectEnvInstruction,
    DetectRaceCondition,
    DetectorClassification,
)
from ..core.plugin import Profiler
from .manticore import ManticoreEVM
from .plugins import FilterFunctions, LoopDepthLimiter, VerboseTrace
from ..utils.nointerrupt import WithKeyboardInterruptAs
from ..utils import config

consts = config.get_group("cli")
consts.add("profile", default=False, description="Enable worker profiling mode")


def get_detectors_classes():
    return [
        DetectInvalid,
        DetectIntegerOverflow,
        DetectUninitializedStorage,
        DetectUninitializedMemory,
        DetectReentrancySimple,
        DetectReentrancyAdvanced,
        DetectUnusedRetVal,
        DetectSuicidal,
        DetectDelegatecall,
        DetectExternalCallAndLeak,
        DetectEnvInstruction,
        # The RaceCondition detector has been disabled for now as it seems to collide with IntegerOverflow detector
        # DetectRaceCondition
    ]


def choose_detectors(args):
    all_detector_classes = get_detectors_classes()
    detectors = {d.ARGUMENT: d for d in all_detector_classes}
    arguments = list(detectors.keys())

    detectors_to_run = []

    if not args.exclude_all:
        exclude = []

        if args.detectors_to_exclude:
            exclude = args.detectors_to_exclude.split(",")

            for e in exclude:
                if e not in arguments:
                    raise Exception(
                        f"{e} is not a detector name, must be one of {arguments}. See also `--list-detectors`."
                    )

        for arg, detector_cls in detectors.items():
            if arg not in exclude:
                detectors_to_run.append(detector_cls)

    return detectors_to_run


def ethereum_main(args, logger):
    m = ManticoreEVM(workspace_url=args.workspace)
    with WithKeyboardInterruptAs(m.kill):

        if args.verbose_trace:
            m.register_plugin(VerboseTrace())

        if args.limit_loops:
            m.register_plugin(LoopDepthLimiter())

        for detector in choose_detectors(args):
            m.register_detector(detector())

        if consts.profile:
            profiler = Profiler()
            m.register_plugin(profiler)

        if args.avoid_constant:
            # avoid all human level tx that has no effect on the storage
            filter_nohuman_constants = FilterFunctions(
                regexp=r".*", depth="human", mutability="constant", include=False
            )
            m.register_plugin(filter_nohuman_constants)

        if m.plugins:
            logger.info(f'Registered plugins: {", ".join(d.name for d in m.plugins)}')

        logger.info("Beginning analysis")

        with m.kill_timeout():
            import pdb; pdb.set_trace()
            m.multi_tx_analysis(
                args.argv[0],
                contract_name=args.contract,
                tx_limit=args.txlimit,
                tx_use_coverage=not args.txnocoverage,
                tx_send_ether=not args.txnoether,
                tx_account=args.txaccount,
                tx_preconstrain=args.txpreconstrain,
<<<<<<< HEAD
                compile_args=vars(args),
=======
                crytic_compile_args=vars(args),
>>>>>>> f2099bd2
            )

        if not args.no_testcases:
            m.finalize()
        else:
            m.kill()

        if consts.profile:
            with open("profiling.bin", "wb") as f:
                profiler.save_profiling_data(f)

        for detector in list(m.detectors):
            m.unregister_detector(detector)

        for plugin in list(m.plugins):
            m.unregister_plugin(plugin)<|MERGE_RESOLUTION|>--- conflicted
+++ resolved
@@ -106,11 +106,7 @@
                 tx_send_ether=not args.txnoether,
                 tx_account=args.txaccount,
                 tx_preconstrain=args.txpreconstrain,
-<<<<<<< HEAD
-                compile_args=vars(args),
-=======
-                crytic_compile_args=vars(args),
->>>>>>> f2099bd2
+                compile_args=vars(args),#FIXME
             )
 
         if not args.no_testcases:
