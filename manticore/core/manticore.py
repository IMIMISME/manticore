--- conflicted
+++ resolved
@@ -561,31 +561,12 @@
             :type delete: bool
         """
         state_id = state.id
-<<<<<<< HEAD
-        try:
-            self._busy_states.remove(state_id)
-        except:
-            pass
-        try:
-            self._kill_states.remove(state_id)
-        except:
-            pass
-        try:
-            self._terminated_states.remove(state_id)
-        except:
-            pass
-        try:
-            self._ready_states.remove(state_id)
-        except:
-            pass
-=======
         if state_id in self._busy_states:
             self._busy_states.remove(state_id)
         if state_id in self._terminated_states:
             self._terminated_states.remove(state_id)
         if state_id in self._ready_states:
             self._ready_states.remove(state_id)
->>>>>>> 29454e06
 
         if delete:
             self._remove(state_id)
